--- conflicted
+++ resolved
@@ -39,12 +39,7 @@
 int git_hash_update(git_hash_ctx *c, const void *data, size_t len);
 int git_hash_final(unsigned char *out, git_hash_ctx *c);
 
-<<<<<<< HEAD
 int git_hash_buf(unsigned char *out, const void *data, size_t len, git_hash_algorithm_t algorithm);
-int git_hash_vec(unsigned char *out, git_buf_vec *vec, size_t n, git_hash_algorithm_t algorithm);
-=======
-int git_hash_buf(git_oid *out, const void *data, size_t len);
-int git_hash_vec(git_oid *out, git_str_vec *vec, size_t n);
->>>>>>> fe07fa64
+int git_hash_vec(unsigned char *out, git_str_vec *vec, size_t n, git_hash_algorithm_t algorithm);
 
 #endif