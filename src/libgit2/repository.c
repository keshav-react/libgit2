/*
 * Copyright (C) the libgit2 contributors. All rights reserved.
 *
 * This file is part of libgit2, distributed under the GNU GPL v2 with
 * a Linking Exception. For full terms see the included COPYING file.
 */

#include "repository.h"

#include <ctype.h>

#include "git2/object.h"
#include "git2/sys/repository.h"

#include "buf.h"
#include "common.h"
#include "commit.h"
#include "grafts.h"
#include "tag.h"
#include "blob.h"
#include "futils.h"
#include "sysdir.h"
#include "filebuf.h"
#include "index.h"
#include "config.h"
#include "refs.h"
#include "filter.h"
#include "odb.h"
#include "refdb.h"
#include "remote.h"
#include "merge.h"
#include "diff_driver.h"
#include "annotated_commit.h"
#include "submodule.h"
#include "worktree.h"
#include "path.h"
#include "strmap.h"

#ifdef GIT_WIN32
# include "win32/w32_util.h"
#endif

bool git_repository__validate_ownership = true;
bool git_repository__fsync_gitdir = false;

static const struct {
    git_repository_item_t parent;
	git_repository_item_t fallback;
    const char *name;
    bool directory;
} items[] = {
	{ GIT_REPOSITORY_ITEM_GITDIR, GIT_REPOSITORY_ITEM__LAST, NULL, true },
	{ GIT_REPOSITORY_ITEM_WORKDIR, GIT_REPOSITORY_ITEM__LAST, NULL, true },
	{ GIT_REPOSITORY_ITEM_COMMONDIR, GIT_REPOSITORY_ITEM__LAST, NULL, true },
	{ GIT_REPOSITORY_ITEM_GITDIR, GIT_REPOSITORY_ITEM__LAST, "index", false },
	{ GIT_REPOSITORY_ITEM_COMMONDIR, GIT_REPOSITORY_ITEM_GITDIR, "objects", true },
	{ GIT_REPOSITORY_ITEM_COMMONDIR, GIT_REPOSITORY_ITEM_GITDIR, "refs", true },
	{ GIT_REPOSITORY_ITEM_COMMONDIR, GIT_REPOSITORY_ITEM_GITDIR, "packed-refs", false },
	{ GIT_REPOSITORY_ITEM_COMMONDIR, GIT_REPOSITORY_ITEM_GITDIR, "remotes", true },
	{ GIT_REPOSITORY_ITEM_COMMONDIR, GIT_REPOSITORY_ITEM_GITDIR, "config", false },
	{ GIT_REPOSITORY_ITEM_COMMONDIR, GIT_REPOSITORY_ITEM_GITDIR, "info", true },
	{ GIT_REPOSITORY_ITEM_COMMONDIR, GIT_REPOSITORY_ITEM_GITDIR, "hooks", true },
	{ GIT_REPOSITORY_ITEM_COMMONDIR, GIT_REPOSITORY_ITEM_GITDIR, "logs", true },
	{ GIT_REPOSITORY_ITEM_GITDIR, GIT_REPOSITORY_ITEM__LAST, "modules", true },
	{ GIT_REPOSITORY_ITEM_COMMONDIR, GIT_REPOSITORY_ITEM_GITDIR, "worktrees", true }
};

static int check_repositoryformatversion(int *version, git_config *config);
static int check_extensions(git_config *config, int version);
static int load_global_config(git_config **config, bool use_env);
static int load_objectformat(git_repository *repo, git_config *config);

#define GIT_COMMONDIR_FILE "commondir"
#define GIT_GITDIR_FILE "gitdir"

#define GIT_FILE_CONTENT_PREFIX "gitdir:"

#define GIT_BRANCH_DEFAULT "master"

#define GIT_REPO_VERSION_DEFAULT 0
#define GIT_REPO_VERSION_MAX 1

git_str git_repository__reserved_names_win32[] = {
	{ DOT_GIT, 0, CONST_STRLEN(DOT_GIT) },
	{ GIT_DIR_SHORTNAME, 0, CONST_STRLEN(GIT_DIR_SHORTNAME) }
};
size_t git_repository__reserved_names_win32_len = 2;

git_str git_repository__reserved_names_posix[] = {
	{ DOT_GIT, 0, CONST_STRLEN(DOT_GIT) },
};
size_t git_repository__reserved_names_posix_len = 1;

static void set_odb(git_repository *repo, git_odb *odb)
{
	if (odb) {
		GIT_REFCOUNT_OWN(odb, repo);
		GIT_REFCOUNT_INC(odb);
	}

	if ((odb = git_atomic_swap(repo->_odb, odb)) != NULL) {
		GIT_REFCOUNT_OWN(odb, NULL);
		git_odb_free(odb);
	}
}

static void set_refdb(git_repository *repo, git_refdb *refdb)
{
	if (refdb) {
		GIT_REFCOUNT_OWN(refdb, repo);
		GIT_REFCOUNT_INC(refdb);
	}

	if ((refdb = git_atomic_swap(repo->_refdb, refdb)) != NULL) {
		GIT_REFCOUNT_OWN(refdb, NULL);
		git_refdb_free(refdb);
	}
}

static void set_config(git_repository *repo, git_config *config)
{
	if (config) {
		GIT_REFCOUNT_OWN(config, repo);
		GIT_REFCOUNT_INC(config);
	}

	if ((config = git_atomic_swap(repo->_config, config)) != NULL) {
		GIT_REFCOUNT_OWN(config, NULL);
		git_config_free(config);
	}

	git_repository__configmap_lookup_cache_clear(repo);
}

static void set_index(git_repository *repo, git_index *index)
{
	if (index) {
		GIT_REFCOUNT_OWN(index, repo);
		GIT_REFCOUNT_INC(index);
	}

	if ((index = git_atomic_swap(repo->_index, index)) != NULL) {
		GIT_REFCOUNT_OWN(index, NULL);
		git_index_free(index);
	}
}

int git_repository__cleanup(git_repository *repo)
{
	GIT_ASSERT_ARG(repo);

	git_repository_submodule_cache_clear(repo);
	git_cache_clear(&repo->objects);
	git_attr_cache_flush(repo);
	git_grafts_free(repo->grafts);
	git_grafts_free(repo->shallow_grafts);

	set_config(repo, NULL);
	set_index(repo, NULL);
	set_odb(repo, NULL);
	set_refdb(repo, NULL);

	return 0;
}

void git_repository_free(git_repository *repo)
{
	size_t i;

	if (repo == NULL)
		return;

	git_repository__cleanup(repo);

	git_cache_dispose(&repo->objects);

	git_diff_driver_registry_free(repo->diff_drivers);
	repo->diff_drivers = NULL;

	for (i = 0; i < repo->reserved_names.size; i++)
		git_str_dispose(git_array_get(repo->reserved_names, i));
	git_array_clear(repo->reserved_names);

	git__free(repo->gitlink);
	git__free(repo->gitdir);
	git__free(repo->commondir);
	git__free(repo->workdir);
	git__free(repo->namespace);
	git__free(repo->ident_name);
	git__free(repo->ident_email);

	git__memzero(repo, sizeof(*repo));
	git__free(repo);
}

/* Check if we have a separate commondir (e.g. we have a worktree) */
static int lookup_commondir(
	bool *separate,
	git_str *commondir,
	git_str *repository_path,
	uint32_t flags)
{
	git_str common_link = GIT_STR_INIT;
	int error;

	/* Environment variable overrides configuration */
	if ((flags & GIT_REPOSITORY_OPEN_FROM_ENV)) {
		error = git__getenv(commondir, "GIT_COMMON_DIR");

		if (!error || error != GIT_ENOTFOUND)
			goto done;
	}

	/*
	 * If there's no commondir file, the repository path is the
	 * common path, but it needs a trailing slash.
	 */
	if (!git_fs_path_contains_file(repository_path, GIT_COMMONDIR_FILE)) {
		if ((error = git_str_set(commondir, repository_path->ptr, repository_path->size)) == 0)
		    error = git_fs_path_to_dir(commondir);

		*separate = false;
		goto done;
	}

	*separate = true;

	if ((error = git_str_joinpath(&common_link, repository_path->ptr, GIT_COMMONDIR_FILE)) < 0 ||
	    (error = git_futils_readbuffer(&common_link, common_link.ptr)) < 0)
		goto done;

	git_str_rtrim(&common_link);
	if (git_fs_path_is_relative(common_link.ptr)) {
		if ((error = git_str_joinpath(commondir, repository_path->ptr, common_link.ptr)) < 0)
			goto done;
	} else {
		git_str_swap(commondir, &common_link);
	}

	/* Make sure the commondir path always has a trailing slash */
	error = git_fs_path_prettify_dir(commondir, commondir->ptr, NULL);

done:
	git_str_dispose(&common_link);
	return error;
}

GIT_INLINE(int) validate_repo_path(git_str *path)
{
	/*
	 * The longest static path in a repository (or commondir) is the
	 * packed refs file.  (Loose refs may be longer since they
	 * include the reference name, but will be validated when the
	 * path is constructed.)
	 */
	static size_t suffix_len =
		CONST_STRLEN("objects/pack/pack-.pack.lock") +
		GIT_OID_MAX_HEXSIZE;

	return git_fs_path_validate_str_length_with_suffix(
		path, suffix_len);
}

/*
 * Git repository open methods
 *
 * Open a repository object from its path
 */
static int is_valid_repository_path(
	bool *out,
	git_str *repository_path,
	git_str *common_path,
	uint32_t flags)
{
	bool separate_commondir = false;
	int error;

	*out = false;

	if ((error = lookup_commondir(&separate_commondir,
			common_path, repository_path, flags)) < 0)
		return error;

	/* Ensure HEAD file exists */
	if (git_fs_path_contains_file(repository_path, GIT_HEAD_FILE) == false)
		return 0;

	/* Check files in common dir */
	if (git_fs_path_contains_dir(common_path, GIT_OBJECTS_DIR) == false)
		return 0;
	if (git_fs_path_contains_dir(common_path, GIT_REFS_DIR) == false)
		return 0;

	/* Ensure the repo (and commondir) are valid paths */
	if ((error = validate_repo_path(common_path)) < 0 ||
	    (separate_commondir &&
	     (error = validate_repo_path(repository_path)) < 0))
		return error;

	*out = true;
	return 0;
}

static git_repository *repository_alloc(void)
{
	git_repository *repo = git__calloc(1, sizeof(git_repository));

	if (repo == NULL ||
		git_cache_init(&repo->objects) < 0)
		goto on_error;

	git_array_init_to_size(repo->reserved_names, 4);
	if (!repo->reserved_names.ptr)
		goto on_error;

	/* set all the entries in the configmap cache to `unset` */
	git_repository__configmap_lookup_cache_clear(repo);

	return repo;

on_error:
	if (repo)
		git_cache_dispose(&repo->objects);

	git__free(repo);
	return NULL;
}

int git_repository_new(git_repository **out)
{
	git_repository *repo;

	*out = repo = repository_alloc();
	GIT_ERROR_CHECK_ALLOC(repo);

	repo->is_bare = 1;
	repo->is_worktree = 0;

	return 0;
}

static int load_config_data(git_repository *repo, const git_config *config)
{
	int is_bare;

	int err = git_config_get_bool(&is_bare, config, "core.bare");
	if (err < 0 && err != GIT_ENOTFOUND)
		return err;

	/* Try to figure out if it's bare, default to non-bare if it's not set */
	if (err != GIT_ENOTFOUND)
		repo->is_bare = is_bare && !repo->is_worktree;
	else
		repo->is_bare = 0;

	return 0;
}

static int load_workdir(
	git_repository *repo,
	git_config *config,
	git_str *parent_path)
{
	git_config_entry *ce = NULL;
	git_str worktree = GIT_STR_INIT;
	git_str path = GIT_STR_INIT;
	git_str workdir_env = GIT_STR_INIT;
	const char *value = NULL;
	int error;

	if (repo->is_bare)
		return 0;

	/* Environment variables are preferred */
	if (repo->use_env) {
		error = git__getenv(&workdir_env, "GIT_WORK_TREE");

		if (error == 0)
			value = workdir_env.ptr;
		else if (error == GIT_ENOTFOUND)
			error = 0;
		else
			goto cleanup;
	}

	/* Examine configuration values if necessary */
	if (!value) {
		if ((error = git_config__lookup_entry(&ce, config,
				"core.worktree", false)) < 0)
			return error;

		if (ce && ce->value)
			value = ce->value;
	}

	if (repo->is_worktree) {
		char *gitlink = git_worktree__read_link(repo->gitdir, GIT_GITDIR_FILE);
		if (!gitlink) {
			error = -1;
			goto cleanup;
		}

		git_str_attach(&worktree, gitlink, 0);

		if ((git_fs_path_dirname_r(&worktree, worktree.ptr)) < 0 ||
		    git_fs_path_to_dir(&worktree) < 0) {
			error = -1;
			goto cleanup;
		}

		repo->workdir = git_str_detach(&worktree);
	} else if (value) {
		if (!*value) {
			git_error_set(GIT_ERROR_NET, "working directory cannot be set to empty path");
			error = -1;
			goto cleanup;
		}

		if ((error = git_fs_path_prettify_dir(&worktree,
				value, repo->gitdir)) < 0)
			goto cleanup;

		repo->workdir = git_str_detach(&worktree);
	} else if (parent_path && git_fs_path_isdir(parent_path->ptr)) {
		repo->workdir = git_str_detach(parent_path);
	} else {
		if (git_fs_path_dirname_r(&worktree, repo->gitdir) < 0 ||
		    git_fs_path_to_dir(&worktree) < 0) {
			error = -1;
			goto cleanup;
		}

		repo->workdir = git_str_detach(&worktree);
	}

	GIT_ERROR_CHECK_ALLOC(repo->workdir);

cleanup:
	git_str_dispose(&path);
	git_str_dispose(&workdir_env);
	git_config_entry_free(ce);
	return error;
}

/*
 * This function returns furthest offset into path where a ceiling dir
 * is found, so we can stop processing the path at that point.
 *
 * Note: converting this to use git_strs instead of GIT_PATH_MAX buffers on
 * the stack could remove directories name limits, but at the cost of doing
 * repeated malloc/frees inside the loop below, so let's not do it now.
 */
static size_t find_ceiling_dir_offset(
	const char *path,
	const char *ceiling_directories)
{
	char buf[GIT_PATH_MAX + 1];
	char buf2[GIT_PATH_MAX + 1];
	const char *ceil, *sep;
	size_t len, max_len = 0, min_len;

	GIT_ASSERT_ARG(path);

	min_len = (size_t)(git_fs_path_root(path) + 1);

	if (ceiling_directories == NULL || min_len == 0)
		return min_len;

	for (sep = ceil = ceiling_directories; *sep; ceil = sep + 1) {
		for (sep = ceil; *sep && *sep != GIT_PATH_LIST_SEPARATOR; sep++);
		len = sep - ceil;

		if (len == 0 || len >= sizeof(buf) || git_fs_path_root(ceil) == -1)
			continue;

		strncpy(buf, ceil, len);
		buf[len] = '\0';

		if (p_realpath(buf, buf2) == NULL)
			continue;

		len = strlen(buf2);
		if (len > 0 && buf2[len-1] == '/')
			buf[--len] = '\0';

		if (!strncmp(path, buf2, len) &&
			(path[len] == '/' || !path[len]) &&
			len > max_len)
		{
			max_len = len;
		}
	}

	return (max_len <= min_len ? min_len : max_len);
}

/*
 * Read the contents of `file_path` and set `path_out` to the repo dir that
 * it points to.  Before calling, set `path_out` to the base directory that
 * should be used if the contents of `file_path` are a relative path.
 */
static int read_gitfile(git_str *path_out, const char *file_path)
{
	int     error = 0;
	git_str file = GIT_STR_INIT;
	size_t  prefix_len = strlen(GIT_FILE_CONTENT_PREFIX);

	GIT_ASSERT_ARG(path_out);
	GIT_ASSERT_ARG(file_path);

	if (git_futils_readbuffer(&file, file_path) < 0)
		return -1;

	git_str_rtrim(&file);
	/* apparently on Windows, some people use backslashes in paths */
	git_fs_path_mkposix(file.ptr);

	if (git_str_len(&file) <= prefix_len ||
		memcmp(git_str_cstr(&file), GIT_FILE_CONTENT_PREFIX, prefix_len) != 0)
	{
		git_error_set(GIT_ERROR_REPOSITORY,
			"the `.git` file at '%s' is malformed", file_path);
		error = -1;
	}
	else if ((error = git_fs_path_dirname_r(path_out, file_path)) >= 0) {
		const char *gitlink = git_str_cstr(&file) + prefix_len;
		while (*gitlink && git__isspace(*gitlink)) gitlink++;

		error = git_fs_path_prettify_dir(
			path_out, gitlink, git_str_cstr(path_out));
	}

	git_str_dispose(&file);
	return error;
}

typedef struct {
	const char *repo_path;
	git_str tmp;
	bool *is_safe;
} validate_ownership_data;

static int validate_ownership_cb(const git_config_entry *entry, void *payload)
{
	validate_ownership_data *data = payload;

	if (strcmp(entry->value, "") == 0) {
		*data->is_safe = false;
	} else if (strcmp(entry->value, "*") == 0) {
		*data->is_safe = true;
	} else {
		const char *test_path = entry->value;

#ifdef GIT_WIN32
		/*
		 * Git for Windows does some truly bizarre things with
		 * paths that start with a forward slash; and expects you
		 * to escape that with `%(prefix)`. This syntax generally
		 * means to add the prefix that Git was installed to -- eg
		 * `/usr/local` -- unless it's an absolute path, in which
		 * case the leading `%(prefix)/` is just removed. And Git
		 * for Windows expects you to use this syntax for absolute
		 * Unix-style paths (in "Git Bash" or Windows Subsystem for
		 * Linux).
		 *
		 * Worse, the behavior used to be that a leading `/` was
		 * not absolute. It would indicate that Git for Windows
		 * should add the prefix. So `//` is required for absolute
		 * Unix-style paths. Yes, this is truly horrifying.
		 *
		 * Emulate that behavior, I guess, but only for absolute
		 * paths. We won't deal with the Git install prefix. Also,
		 * give WSL users an escape hatch where they don't have to
		 * think about this and can use the literal path that the
		 * filesystem APIs provide (`//wsl.localhost/...`).
		 */
		if (strncmp(test_path, "%(prefix)//", strlen("%(prefix)//")) == 0)
			test_path += strlen("%(prefix)/");
		else if (strncmp(test_path, "//", 2) == 0 &&
		         strncmp(test_path, "//wsl.localhost/", strlen("//wsl.localhost/")) != 0)
			test_path++;
#endif

		if (git_fs_path_prettify_dir(&data->tmp, test_path, NULL) == 0 &&
		    strcmp(data->tmp.ptr, data->repo_path) == 0)
			*data->is_safe = true;
	}

	return 0;
}

static int validate_ownership_config(
	bool *is_safe,
	const char *path,
	bool use_env)
{
	validate_ownership_data ownership_data = {
		path, GIT_STR_INIT, is_safe
	};
	git_config *config;
	int error;

	if (load_global_config(&config, use_env) != 0)
		return 0;

	error = git_config_get_multivar_foreach(config,
		"safe.directory", NULL,
		validate_ownership_cb,
		&ownership_data);

	if (error == GIT_ENOTFOUND)
		error = 0;

	git_config_free(config);
	git_str_dispose(&ownership_data.tmp);

	return error;
}

static int validate_ownership_path(bool *is_safe, const char *path)
{
	git_fs_path_owner_t owner_level =
		GIT_FS_PATH_OWNER_CURRENT_USER |
		GIT_FS_PATH_USER_IS_ADMINISTRATOR |
		GIT_FS_PATH_OWNER_RUNNING_SUDO;
	int error = 0;

	if (path)
		error = git_fs_path_owner_is(is_safe, path, owner_level);

	if (error == GIT_ENOTFOUND) {
		*is_safe = true;
		error = 0;
	} else if (error == GIT_EINVALID) {
		*is_safe = false;
		error = 0;
	}

	return error;
}

static int validate_ownership(git_repository *repo)
{
	const char *validation_paths[3] = { NULL }, *path;
	size_t validation_len = 0, i;
	bool is_safe = false;
	int error = 0;

	/*
	 * If there's a worktree, validate the permissions to it *and*
	 * the git directory, and use the worktree as the configuration
	 * key for allowlisting the directory. In a bare setup, only
	 * look at the gitdir and use that as the allowlist. So we
	 * examine all `validation_paths` but use only the first as
	 * the configuration lookup.
	 */

	if (repo->workdir)
		validation_paths[validation_len++] = repo->workdir;

	if (repo->gitlink)
		validation_paths[validation_len++] = repo->gitlink;

	validation_paths[validation_len++] = repo->gitdir;

	for (i = 0; i < validation_len; i++) {
		path = validation_paths[i];

		if ((error = validate_ownership_path(&is_safe, path)) < 0)
			goto done;

		if (!is_safe)
			break;
	}

	if (is_safe ||
	    (error = validate_ownership_config(
			&is_safe, validation_paths[0], repo->use_env)) < 0)
		goto done;

	if (!is_safe) {
		git_error_set(GIT_ERROR_CONFIG,
			"repository path '%s' is not owned by current user",
			path);
		error = GIT_EOWNER;
	}

done:
	return error;
}

struct repo_paths {
	git_str gitdir;
	git_str workdir;
	git_str gitlink;
	git_str commondir;
};

#define REPO_PATHS_INIT { GIT_STR_INIT }

GIT_INLINE(void) repo_paths_dispose(struct repo_paths *paths)
{
	git_str_dispose(&paths->gitdir);
	git_str_dispose(&paths->workdir);
	git_str_dispose(&paths->gitlink);
	git_str_dispose(&paths->commondir);
}

static int find_repo_traverse(
	struct repo_paths *out,
	const char *start_path,
	const char *ceiling_dirs,
	uint32_t flags)
{
	git_str path = GIT_STR_INIT;
	git_str repo_link = GIT_STR_INIT;
	git_str common_link = GIT_STR_INIT;
	struct stat st;
	dev_t initial_device = 0;
	int min_iterations;
	bool in_dot_git, is_valid;
	size_t ceiling_offset = 0;
	int error;

	git_str_clear(&out->gitdir);

	if ((error = git_fs_path_prettify(&path, start_path, NULL)) < 0)
		return error;

	/*
	 * In each loop we look first for a `.git` dir within the
	 * directory, then to see if the directory itself is a repo.
	 *
	 * In other words: if we start in /a/b/c, then we look at:
	 * /a/b/c/.git, /a/b/c, /a/b/.git, /a/b, /a/.git, /a
	 *
	 * With GIT_REPOSITORY_OPEN_BARE or GIT_REPOSITORY_OPEN_NO_DOTGIT,
	 * we assume we started with /a/b/c.git and don't append .git the
	 * first time through.  min_iterations indicates the number of
	 * iterations left before going further counts as a search.
	 */
	if (flags & (GIT_REPOSITORY_OPEN_BARE | GIT_REPOSITORY_OPEN_NO_DOTGIT)) {
		in_dot_git = true;
		min_iterations = 1;
	} else {
		in_dot_git = false;
		min_iterations = 2;
	}

	for (;;) {
		if (!(flags & GIT_REPOSITORY_OPEN_NO_DOTGIT)) {
			if (!in_dot_git) {
				if ((error = git_str_joinpath(&path, path.ptr, DOT_GIT)) < 0)
					goto out;
			}
			in_dot_git = !in_dot_git;
		}

		if (p_stat(path.ptr, &st) == 0) {
			/* check that we have not crossed device boundaries */
			if (initial_device == 0)
				initial_device = st.st_dev;
			else if (st.st_dev != initial_device &&
				 !(flags & GIT_REPOSITORY_OPEN_CROSS_FS))
				break;

			if (S_ISDIR(st.st_mode)) {
				if ((error = is_valid_repository_path(&is_valid, &path, &common_link, flags)) < 0)
					goto out;

				if (is_valid) {
					if ((error = git_fs_path_to_dir(&path)) < 0 ||
					    (error = git_str_set(&out->gitdir, path.ptr, path.size)) < 0)
						goto out;

					if ((error = git_str_attach(&out->gitlink, git_worktree__read_link(path.ptr, GIT_GITDIR_FILE), 0)) < 0)
						goto out;

					git_str_swap(&common_link, &out->commondir);

					break;
				}
			} else if (S_ISREG(st.st_mode) && git__suffixcmp(path.ptr, "/" DOT_GIT) == 0) {
				if ((error = read_gitfile(&repo_link, path.ptr)) < 0 ||
				    (error = is_valid_repository_path(&is_valid, &repo_link, &common_link, flags)) < 0)
					goto out;

				if (is_valid) {
					git_str_swap(&out->gitdir, &repo_link);

					if ((error = git_str_put(&out->gitlink, path.ptr, path.size)) < 0)
						goto out;

					git_str_swap(&common_link, &out->commondir);
				}
				break;
			}
		}

		/*
		 * Move up one directory. If we're in_dot_git, we'll
		 * search the parent itself next. If we're !in_dot_git,
		 * we'll search .git in the parent directory next (added
		 * at the top of the loop).
		 */
		if ((error = git_fs_path_dirname_r(&path, path.ptr)) < 0)
			goto out;

		/*
		 * Once we've checked the directory (and .git if
		 * applicable), find the ceiling for a search.
		 */
		if (min_iterations && (--min_iterations == 0))
			ceiling_offset = find_ceiling_dir_offset(path.ptr, ceiling_dirs);

		/* Check if we should stop searching here. */
		if (min_iterations == 0 &&
		    (path.ptr[ceiling_offset] == 0 || (flags & GIT_REPOSITORY_OPEN_NO_SEARCH)))
			break;
	}

	if (!(flags & GIT_REPOSITORY_OPEN_BARE)) {
		if (!git_str_len(&out->gitdir))
			git_str_clear(&out->workdir);
		else if ((error = git_fs_path_dirname_r(&out->workdir, path.ptr)) < 0 ||
			 (error = git_fs_path_to_dir(&out->workdir)) < 0)
			goto out;
	}

	/* If we didn't find the repository, and we don't have any other
	 * error to report, report that. */
	if (!git_str_len(&out->gitdir)) {
		git_error_set(GIT_ERROR_REPOSITORY, "could not find repository at '%s'", start_path);
		error = GIT_ENOTFOUND;
		goto out;
	}

out:
	if (error)
		repo_paths_dispose(out);

	git_str_dispose(&path);
	git_str_dispose(&repo_link);
	git_str_dispose(&common_link);
	return error;
}

<<<<<<< HEAD
static int load_grafts(git_repository *repo)
{
	git_str path = GIT_STR_INIT;
	int error;

	if ((error = git_repository__item_path(&path, repo, GIT_REPOSITORY_ITEM_INFO)) < 0 ||
	    (error = git_str_joinpath(&path, path.ptr, "grafts")) < 0 ||
	    (error = git_grafts_from_file(&repo->grafts, path.ptr)) < 0)
		goto error;

	git_str_clear(&path);

	if ((error = git_str_joinpath(&path, repo->gitdir, "shallow")) < 0 ||
	    (error = git_grafts_from_file(&repo->shallow_grafts, path.ptr)) < 0)
		goto error;

error:
	git_str_dispose(&path);
=======
static int find_repo(
	struct repo_paths *out,
	const char *start_path,
	const char *ceiling_dirs,
	uint32_t flags)
{
	bool use_env = !!(flags & GIT_REPOSITORY_OPEN_FROM_ENV);
	git_str gitdir_buf = GIT_STR_INIT,
	        ceiling_dirs_buf = GIT_STR_INIT,
	        across_fs_buf = GIT_STR_INIT;
	int error;

	if (use_env && !start_path) {
		error = git__getenv(&gitdir_buf, "GIT_DIR");

		if (!error) {
			start_path = gitdir_buf.ptr;
			flags |= GIT_REPOSITORY_OPEN_NO_SEARCH;
			flags |= GIT_REPOSITORY_OPEN_NO_DOTGIT;
		} else if (error == GIT_ENOTFOUND) {
			start_path = ".";
		} else {
			goto done;
		}
	}

	if (use_env && !ceiling_dirs) {
		error = git__getenv(&ceiling_dirs_buf,
			"GIT_CEILING_DIRECTORIES");

		if (!error)
			ceiling_dirs = ceiling_dirs_buf.ptr;
		else if (error != GIT_ENOTFOUND)
			goto done;
	}

	if (use_env) {
		error = git__getenv(&across_fs_buf,
			"GIT_DISCOVERY_ACROSS_FILESYSTEM");

		if (!error) {
			int across_fs = 0;

			if ((error = git_config_parse_bool(&across_fs,
				git_str_cstr(&across_fs_buf))) < 0)
				goto done;

			if (across_fs)
				flags |= GIT_REPOSITORY_OPEN_CROSS_FS;
		} else if (error != GIT_ENOTFOUND) {
			goto done;
		}
	}

	error = find_repo_traverse(out, start_path, ceiling_dirs, flags);

done:
	git_str_dispose(&gitdir_buf);
	git_str_dispose(&ceiling_dirs_buf);
	git_str_dispose(&across_fs_buf);

>>>>>>> 8a62616f
	return error;
}

static int obtain_config_and_set_oid_type(
	git_config **config_ptr,
	git_repository *repo)
{
	int error;
	git_config *config = NULL;
	int version = 0;

	/*
	 * We'd like to have the config, but git doesn't particularly
	 * care if it's not there, so we need to deal with that.
	 */

	error = git_repository_config_snapshot(&config, repo);
	if (error < 0 && error != GIT_ENOTFOUND)
		goto out;

	if (config &&
	    (error = check_repositoryformatversion(&version, config)) < 0)
		goto out;

	if ((error = check_extensions(config, version)) < 0)
		goto out;

	if (version > 0) {
		if ((error = load_objectformat(repo, config)) < 0)
			goto out;
	} else {
		repo->oid_type = GIT_OID_DEFAULT;
	}

out:
	*config_ptr = config;

	return error;
}

int git_repository_open_bare(
	git_repository **repo_ptr,
	const char *bare_path)
{
	git_str path = GIT_STR_INIT, common_path = GIT_STR_INIT;
	git_repository *repo = NULL;
	bool is_valid;
	int error;
	git_config *config;

	if ((error = git_fs_path_prettify_dir(&path, bare_path, NULL)) < 0 ||
	    (error = is_valid_repository_path(&is_valid, &path, &common_path, 0)) < 0)
		return error;

	if (!is_valid) {
		git_str_dispose(&path);
		git_str_dispose(&common_path);
		git_error_set(GIT_ERROR_REPOSITORY, "path is not a repository: %s", bare_path);
		return GIT_ENOTFOUND;
	}

	repo = repository_alloc();
	GIT_ERROR_CHECK_ALLOC(repo);

	repo->gitdir = git_str_detach(&path);
	GIT_ERROR_CHECK_ALLOC(repo->gitdir);
	repo->commondir = git_str_detach(&common_path);
	GIT_ERROR_CHECK_ALLOC(repo->commondir);

	/* of course we're bare! */
	repo->is_bare = 1;
	repo->is_worktree = 0;
	repo->workdir = NULL;

	if ((error = obtain_config_and_set_oid_type(&config, repo)) < 0)
		goto cleanup;

	*repo_ptr = repo;

cleanup:
	git_config_free(config);

	return error;
}

static int repo_load_namespace(git_repository *repo)
{
	git_str namespace_buf = GIT_STR_INIT;
	int error;

	if (!repo->use_env)
		return 0;

	error = git__getenv(&namespace_buf, "GIT_NAMESPACE");

	if (error == 0)
		repo->namespace = git_str_detach(&namespace_buf);
	else if (error != GIT_ENOTFOUND)
		return error;

	return 0;
}

static int repo_is_worktree(unsigned *out, const git_repository *repo)
{
	git_str gitdir_link = GIT_STR_INIT;
	int error;

	/* Worktrees cannot have the same commondir and gitdir */
	if (repo->commondir && repo->gitdir
	    && !strcmp(repo->commondir, repo->gitdir)) {
		*out = 0;
		return 0;
	}

	if ((error = git_str_joinpath(&gitdir_link, repo->gitdir, "gitdir")) < 0)
		return -1;

	/* A 'gitdir' file inside a git directory is currently
	 * only used when the repository is a working tree. */
	*out = !!git_fs_path_exists(gitdir_link.ptr);

	git_str_dispose(&gitdir_link);
	return error;
}

int git_repository_open_ext(
	git_repository **repo_ptr,
	const char *start_path,
	unsigned int flags,
	const char *ceiling_dirs)
{
	struct repo_paths paths = { GIT_STR_INIT };
	git_repository *repo = NULL;
	git_config *config = NULL;
	unsigned is_worktree;
	int error;

	if (repo_ptr)
		*repo_ptr = NULL;

	error = find_repo(&paths, start_path, ceiling_dirs, flags);

	if (error < 0 || !repo_ptr)
		goto cleanup;

	repo = repository_alloc();
	GIT_ERROR_CHECK_ALLOC(repo);

	repo->use_env = !!(flags & GIT_REPOSITORY_OPEN_FROM_ENV);

	repo->gitdir = git_str_detach(&paths.gitdir);
	GIT_ERROR_CHECK_ALLOC(repo->gitdir);

	if (paths.gitlink.size) {
		repo->gitlink = git_str_detach(&paths.gitlink);
		GIT_ERROR_CHECK_ALLOC(repo->gitlink);
	}
	if (paths.commondir.size) {
		repo->commondir = git_str_detach(&paths.commondir);
		GIT_ERROR_CHECK_ALLOC(repo->commondir);
	}

	if ((error = repo_is_worktree(&is_worktree, repo)) < 0)
		goto cleanup;

	repo->is_worktree = is_worktree;

	error = obtain_config_and_set_oid_type(&config, repo);
	if (error < 0)
		goto cleanup;

	if (git_shallow__enabled && (error = load_grafts(repo)) < 0)
		goto cleanup;

	if ((flags & GIT_REPOSITORY_OPEN_BARE) != 0) {
		repo->is_bare = 1;
	} else {
		if (config &&
		    ((error = load_config_data(repo, config)) < 0 ||
		     (error = load_workdir(repo, config, &paths.workdir)) < 0))
			goto cleanup;
	}

	if ((error = repo_load_namespace(repo)) < 0)
		goto cleanup;

	/*
	 * Ensure that the git directory and worktree are
	 * owned by the current user.
	 */
	if (git_repository__validate_ownership &&
	    (error = validate_ownership(repo)) < 0)
		goto cleanup;

cleanup:
	repo_paths_dispose(&paths);
	git_config_free(config);

	if (error < 0)
		git_repository_free(repo);
	else if (repo_ptr)
		*repo_ptr = repo;

	return error;
}

int git_repository_open(git_repository **repo_out, const char *path)
{
	return git_repository_open_ext(
		repo_out, path, GIT_REPOSITORY_OPEN_NO_SEARCH, NULL);
}

int git_repository_open_from_worktree(git_repository **repo_out, git_worktree *wt)
{
	git_str path = GIT_STR_INIT;
	git_repository *repo = NULL;
	size_t len;
	int err;

	GIT_ASSERT_ARG(repo_out);
	GIT_ASSERT_ARG(wt);

	*repo_out = NULL;
	len = strlen(wt->gitlink_path);

	if (len <= 4 || strcasecmp(wt->gitlink_path + len - 4, ".git")) {
		err = -1;
		goto out;
	}

	if ((err = git_str_set(&path, wt->gitlink_path, len - 4)) < 0)
		goto out;

	if ((err = git_repository_open(&repo, path.ptr)) < 0)
		goto out;

	*repo_out = repo;

out:
	git_str_dispose(&path);

	return err;
}

int git_repository_wrap_odb(git_repository **repo_out, git_odb *odb)
{
	git_repository *repo;

	repo = repository_alloc();
	GIT_ERROR_CHECK_ALLOC(repo);

	git_repository_set_odb(repo, odb);
	*repo_out = repo;

	return 0;
}

int git_repository_discover(
	git_buf *out,
	const char *start_path,
	int across_fs,
	const char *ceiling_dirs)
{
	struct repo_paths paths = { GIT_STR_INIT };
	uint32_t flags = across_fs ? GIT_REPOSITORY_OPEN_CROSS_FS : 0;
	int error;

	GIT_ASSERT_ARG(start_path);

	if ((error = find_repo(&paths, start_path, ceiling_dirs, flags)) == 0)
		error = git_buf_fromstr(out, &paths.gitdir);

	repo_paths_dispose(&paths);
	return error;
}

static int load_config(
	git_config **out,
	git_repository *repo,
	const char *global_config_path,
	const char *xdg_config_path,
	const char *system_config_path,
	const char *programdata_path)
{
	int error;
	git_str config_path = GIT_STR_INIT;
	git_config *cfg = NULL;

	GIT_ASSERT_ARG(out);

	if ((error = git_config_new(&cfg)) < 0)
		return error;

	if (repo) {
		if ((error = git_repository__item_path(&config_path, repo, GIT_REPOSITORY_ITEM_CONFIG)) == 0)
			error = git_config_add_file_ondisk(cfg, config_path.ptr, GIT_CONFIG_LEVEL_LOCAL, repo, 0);

		if (error && error != GIT_ENOTFOUND)
			goto on_error;

		git_str_dispose(&config_path);
	}

	if (global_config_path != NULL &&
		(error = git_config_add_file_ondisk(
			cfg, global_config_path, GIT_CONFIG_LEVEL_GLOBAL, repo, 0)) < 0 &&
		error != GIT_ENOTFOUND)
		goto on_error;

	if (xdg_config_path != NULL &&
		(error = git_config_add_file_ondisk(
			cfg, xdg_config_path, GIT_CONFIG_LEVEL_XDG, repo, 0)) < 0 &&
		error != GIT_ENOTFOUND)
		goto on_error;

	if (system_config_path != NULL &&
		(error = git_config_add_file_ondisk(
			cfg, system_config_path, GIT_CONFIG_LEVEL_SYSTEM, repo, 0)) < 0 &&
		error != GIT_ENOTFOUND)
		goto on_error;

	if (programdata_path != NULL &&
		(error = git_config_add_file_ondisk(
			cfg, programdata_path, GIT_CONFIG_LEVEL_PROGRAMDATA, repo, 0)) < 0 &&
		error != GIT_ENOTFOUND)
		goto on_error;

	git_error_clear(); /* clear any lingering ENOTFOUND errors */

	*out = cfg;
	return 0;

on_error:
	git_str_dispose(&config_path);
	git_config_free(cfg);
	*out = NULL;
	return error;
}

static const char *path_unless_empty(git_str *buf)
{
	return git_str_len(buf) > 0 ? git_str_cstr(buf) : NULL;
}

GIT_INLINE(int) config_path_system(git_str *out, bool use_env)
{
	if (use_env) {
		git_str no_system_buf = GIT_STR_INIT;
		int no_system = 0;
		int error;

		error = git__getenv(&no_system_buf, "GIT_CONFIG_NOSYSTEM");

		if (error && error != GIT_ENOTFOUND)
			return error;

		error = git_config_parse_bool(&no_system, no_system_buf.ptr);
		git_str_dispose(&no_system_buf);

		if (no_system)
			return 0;

		error = git__getenv(out, "GIT_CONFIG_SYSTEM");

		if (error == 0 || error != GIT_ENOTFOUND)
			return 0;
	}

	git_config__find_system(out);
	return 0;
}

GIT_INLINE(int) config_path_global(git_str *out, bool use_env)
{
	if (use_env) {
		int error = git__getenv(out, "GIT_CONFIG_GLOBAL");

		if (error == 0 || error != GIT_ENOTFOUND)
			return 0;
	}

	git_config__find_global(out);
	return 0;
}

int git_repository_config__weakptr(git_config **out, git_repository *repo)
{
	int error = 0;

	if (repo->_config == NULL) {
		git_str system_buf = GIT_STR_INIT;
		git_str global_buf = GIT_STR_INIT;
		git_str xdg_buf = GIT_STR_INIT;
		git_str programdata_buf = GIT_STR_INIT;
		bool use_env = repo->use_env;
		git_config *config;

		if (!(error = config_path_system(&system_buf, use_env)) &&
		    !(error = config_path_global(&global_buf, use_env))) {
			git_config__find_xdg(&xdg_buf);
			git_config__find_programdata(&programdata_buf);
		}

		if (!error) {
			/*
			 * If there is no global file, open a backend
			 * for it anyway.
			 */
			if (git_str_len(&global_buf) == 0)
				git_config__global_location(&global_buf);

			error = load_config(
				&config, repo,
				path_unless_empty(&global_buf),
				path_unless_empty(&xdg_buf),
				path_unless_empty(&system_buf),
				path_unless_empty(&programdata_buf));
		}

		if (!error) {
			GIT_REFCOUNT_OWN(config, repo);

			if (git_atomic_compare_and_swap(&repo->_config, NULL, config) != NULL) {
				GIT_REFCOUNT_OWN(config, NULL);
				git_config_free(config);
			}
		}

		git_str_dispose(&global_buf);
		git_str_dispose(&xdg_buf);
		git_str_dispose(&system_buf);
		git_str_dispose(&programdata_buf);
	}

	*out = repo->_config;
	return error;
}

int git_repository_config(git_config **out, git_repository *repo)
{
	if (git_repository_config__weakptr(out, repo) < 0)
		return -1;

	GIT_REFCOUNT_INC(*out);
	return 0;
}

int git_repository_config_snapshot(git_config **out, git_repository *repo)
{
	int error;
	git_config *weak;

	if ((error = git_repository_config__weakptr(&weak, repo)) < 0)
		return error;

	return git_config_snapshot(out, weak);
}

int git_repository_set_config(git_repository *repo, git_config *config)
{
	GIT_ASSERT_ARG(repo);
	GIT_ASSERT_ARG(config);

	set_config(repo, config);
	return 0;
}

static int repository_odb_path(git_str *out, git_repository *repo)
{
	int error = GIT_ENOTFOUND;

	if (repo->use_env)
		error = git__getenv(out, "GIT_OBJECT_DIRECTORY");

	if (error == GIT_ENOTFOUND)
		error = git_repository__item_path(out, repo,
			GIT_REPOSITORY_ITEM_OBJECTS);

	return error;
}

static int repository_odb_alternates(
	git_odb *odb,
	git_repository *repo)
{
	git_str alternates = GIT_STR_INIT;
	char *sep, *alt;
	int error;

	if (!repo->use_env)
		return 0;

	error = git__getenv(&alternates, "GIT_ALTERNATE_OBJECT_DIRECTORIES");

	if (error != 0)
		return (error == GIT_ENOTFOUND) ? 0 : error;

	alt = alternates.ptr;

	while (*alt) {
		sep = strchr(alt, GIT_PATH_LIST_SEPARATOR);

		if (sep)
			*sep = '\0';

		error = git_odb_add_disk_alternate(odb, alt);

		if (sep)
			alt = sep + 1;
		else
			break;
	}

	git_str_dispose(&alternates);
	return 0;
}

int git_repository_odb__weakptr(git_odb **out, git_repository *repo)
{
	int error = 0;

	GIT_ASSERT_ARG(repo);
	GIT_ASSERT_ARG(out);

	*out = git_atomic_load(repo->_odb);
	if (*out == NULL) {
		git_str odb_path = GIT_STR_INIT;
		git_odb_options odb_opts = GIT_ODB_OPTIONS_INIT;
		git_odb *odb;

		odb_opts.oid_type = repo->oid_type;

		if ((error = repository_odb_path(&odb_path, repo)) < 0 ||
		    (error = git_odb__new(&odb, &odb_opts)) < 0 ||
		    (error = repository_odb_alternates(odb, repo)) < 0)
			return error;

		GIT_REFCOUNT_OWN(odb, repo);

		if ((error = git_odb__set_caps(odb, GIT_ODB_CAP_FROM_OWNER)) < 0 ||
			(error = git_odb__add_default_backends(odb, odb_path.ptr, 0, 0)) < 0) {
			git_odb_free(odb);
			return error;
		}

		if (git_atomic_compare_and_swap(&repo->_odb, NULL, odb) != NULL) {
			GIT_REFCOUNT_OWN(odb, NULL);
			git_odb_free(odb);
		}

		git_str_dispose(&odb_path);
		*out = git_atomic_load(repo->_odb);
	}

	return error;
}

int git_repository_odb(git_odb **out, git_repository *repo)
{
	if (git_repository_odb__weakptr(out, repo) < 0)
		return -1;

	GIT_REFCOUNT_INC(*out);
	return 0;
}

int git_repository_set_odb(git_repository *repo, git_odb *odb)
{
	GIT_ASSERT_ARG(repo);
	GIT_ASSERT_ARG(odb);

	set_odb(repo, odb);
	return 0;
}

int git_repository_refdb__weakptr(git_refdb **out, git_repository *repo)
{
	int error = 0;

	GIT_ASSERT_ARG(out);
	GIT_ASSERT_ARG(repo);

	if (repo->_refdb == NULL) {
		git_refdb *refdb;

		error = git_refdb_open(&refdb, repo);
		if (!error) {
			GIT_REFCOUNT_OWN(refdb, repo);

			if (git_atomic_compare_and_swap(&repo->_refdb, NULL, refdb) != NULL) {
				GIT_REFCOUNT_OWN(refdb, NULL);
				git_refdb_free(refdb);
			}
		}
	}

	*out = repo->_refdb;
	return error;
}

int git_repository_refdb(git_refdb **out, git_repository *repo)
{
	if (git_repository_refdb__weakptr(out, repo) < 0)
		return -1;

	GIT_REFCOUNT_INC(*out);
	return 0;
}

int git_repository_set_refdb(git_repository *repo, git_refdb *refdb)
{
	GIT_ASSERT_ARG(repo);
	GIT_ASSERT_ARG(refdb);

	set_refdb(repo, refdb);
	return 0;
}

static int repository_index_path(git_str *out, git_repository *repo)
{
	int error = GIT_ENOTFOUND;

	if (repo->use_env)
		error = git__getenv(out, "GIT_INDEX_FILE");

	if (error == GIT_ENOTFOUND)
		error = git_repository__item_path(out, repo,
			GIT_REPOSITORY_ITEM_INDEX);

	return error;
}

int git_repository_index__weakptr(git_index **out, git_repository *repo)
{
	int error = 0;

	GIT_ASSERT_ARG(out);
	GIT_ASSERT_ARG(repo);

	if (repo->_index == NULL) {
		git_str index_path = GIT_STR_INIT;
		git_index *index;

		if ((error = repository_index_path(&index_path, repo)) < 0)
			return error;

		error = git_index__open(&index, index_path.ptr, repo->oid_type);

		if (!error) {
			GIT_REFCOUNT_OWN(index, repo);

			if (git_atomic_compare_and_swap(&repo->_index, NULL, index) != NULL) {
				GIT_REFCOUNT_OWN(index, NULL);
				git_index_free(index);
			}

			error = git_index_set_caps(repo->_index,
			                           GIT_INDEX_CAPABILITY_FROM_OWNER);
		}

		git_str_dispose(&index_path);
	}

	*out = repo->_index;
	return error;
}

int git_repository_index(git_index **out, git_repository *repo)
{
	if (git_repository_index__weakptr(out, repo) < 0)
		return -1;

	GIT_REFCOUNT_INC(*out);
	return 0;
}

int git_repository_set_index(git_repository *repo, git_index *index)
{
	GIT_ASSERT_ARG(repo);
	set_index(repo, index);
	return 0;
}

int git_repository_grafts__weakptr(git_grafts **out, git_repository *repo)
{
	assert(out && repo && repo->grafts);
	*out = repo->grafts;
	return 0;
}

int git_repository_shallow_grafts__weakptr(git_grafts **out, git_repository *repo)
{
	assert(out && repo && repo->shallow_grafts);
	*out = repo->shallow_grafts;
	return 0;
}

int git_repository_set_namespace(git_repository *repo, const char *namespace)
{
	git__free(repo->namespace);

	if (namespace == NULL) {
		repo->namespace = NULL;
		return 0;
	}

	return (repo->namespace = git__strdup(namespace)) ? 0 : -1;
}

const char *git_repository_get_namespace(git_repository *repo)
{
	return repo->namespace;
}

#ifdef GIT_WIN32
static int reserved_names_add8dot3(git_repository *repo, const char *path)
{
	char *name = git_win32_path_8dot3_name(path);
	const char *def = GIT_DIR_SHORTNAME;
	const char *def_dot_git = DOT_GIT;
	size_t name_len, def_len = CONST_STRLEN(GIT_DIR_SHORTNAME);
	size_t def_dot_git_len = CONST_STRLEN(DOT_GIT);
	git_str *buf;

	if (!name)
		return 0;

	name_len = strlen(name);

	if ((name_len == def_len && memcmp(name, def, def_len) == 0) ||
		(name_len == def_dot_git_len && memcmp(name, def_dot_git, def_dot_git_len) == 0)) {
		git__free(name);
		return 0;
	}

	if ((buf = git_array_alloc(repo->reserved_names)) == NULL)
		return -1;

	git_str_attach(buf, name, name_len);
	return true;
}

bool git_repository__reserved_names(
	git_str **out, size_t *outlen, git_repository *repo, bool include_ntfs)
{
	GIT_UNUSED(include_ntfs);

	if (repo->reserved_names.size == 0) {
		git_str *buf;
		size_t i;

		/* Add the static defaults */
		for (i = 0; i < git_repository__reserved_names_win32_len; i++) {
			if ((buf = git_array_alloc(repo->reserved_names)) == NULL)
				goto on_error;

			buf->ptr = git_repository__reserved_names_win32[i].ptr;
			buf->size = git_repository__reserved_names_win32[i].size;
		}

		/* Try to add any repo-specific reserved names - the gitlink file
		 * within a submodule or the repository (if the repository directory
		 * is beneath the workdir).  These are typically `.git`, but should
		 * be protected in case they are not.  Note, repo and workdir paths
		 * are always prettified to end in `/`, so a prefixcmp is safe.
		 */
		if (!repo->is_bare) {
			int (*prefixcmp)(const char *, const char *);
			int error, ignorecase;

			error = git_repository__configmap_lookup(
				&ignorecase, repo, GIT_CONFIGMAP_IGNORECASE);
			prefixcmp = (error || ignorecase) ? git__prefixcmp_icase :
				git__prefixcmp;

			if (repo->gitlink &&
				reserved_names_add8dot3(repo, repo->gitlink) < 0)
				goto on_error;

			if (repo->gitdir &&
				prefixcmp(repo->gitdir, repo->workdir) == 0 &&
				reserved_names_add8dot3(repo, repo->gitdir) < 0)
				goto on_error;
		}
	}

	*out = repo->reserved_names.ptr;
	*outlen = repo->reserved_names.size;

	return true;

	/* Always give good defaults, even on OOM */
on_error:
	*out = git_repository__reserved_names_win32;
	*outlen = git_repository__reserved_names_win32_len;

	return false;
}
#else
bool git_repository__reserved_names(
	git_str **out, size_t *outlen, git_repository *repo, bool include_ntfs)
{
	GIT_UNUSED(repo);

	if (include_ntfs) {
		*out = git_repository__reserved_names_win32;
		*outlen = git_repository__reserved_names_win32_len;
	} else {
		*out = git_repository__reserved_names_posix;
		*outlen = git_repository__reserved_names_posix_len;
	}

	return true;
}
#endif

static int check_repositoryformatversion(int *version, git_config *config)
{
	int error;

	error = git_config_get_int32(version, config, "core.repositoryformatversion");

	/* git ignores this if the config variable isn't there */
	if (error == GIT_ENOTFOUND)
		return 0;

	if (error < 0)
		return -1;

	if (*version < 0) {
		git_error_set(GIT_ERROR_REPOSITORY,
			"invalid repository version %d", *version);
	}

	if (GIT_REPO_VERSION_MAX < *version) {
		git_error_set(GIT_ERROR_REPOSITORY,
			"unsupported repository version %d; only versions up to %d are supported",
			*version, GIT_REPO_VERSION_MAX);
		return -1;
	}

	return 0;
}

static const char *builtin_extensions[] = {
	"noop",
	"objectformat"
};

static git_vector user_extensions = { 0, git__strcmp_cb };

static int check_valid_extension(const git_config_entry *entry, void *payload)
{
	git_str cfg = GIT_STR_INIT;
	bool reject;
	const char *extension;
	size_t i;
	int error = 0;

	GIT_UNUSED(payload);

	git_vector_foreach (&user_extensions, i, extension) {
		git_str_clear(&cfg);

		/*
		 * Users can specify that they don't want to support an
		 * extension with a '!' prefix.
		 */
		if ((reject = (extension[0] == '!')) == true)
			extension = &extension[1];

		if ((error = git_str_printf(&cfg, "extensions.%s", extension)) < 0)
			goto done;

		if (strcmp(entry->name, cfg.ptr) == 0) {
			if (reject)
				goto fail;

			goto done;
		}
	}

	for (i = 0; i < ARRAY_SIZE(builtin_extensions); i++) {
		git_str_clear(&cfg);
		extension = builtin_extensions[i];

		if ((error = git_str_printf(&cfg, "extensions.%s", extension)) < 0)
			goto done;

		if (strcmp(entry->name, cfg.ptr) == 0)
			goto done;
	}

fail:
	git_error_set(GIT_ERROR_REPOSITORY, "unsupported extension name %s", entry->name);
	error = -1;

done:
	git_str_dispose(&cfg);
	return error;
}

static int check_extensions(git_config *config, int version)
{
	if (version < 1)
		return 0;

	return git_config_foreach_match(config, "^extensions\\.", check_valid_extension, NULL);
}

static int load_objectformat(git_repository *repo, git_config *config)
{
	git_config_entry *entry = NULL;
	int error;

	if ((error = git_config_get_entry(&entry, config, "extensions.objectformat")) < 0) {
		if (error == GIT_ENOTFOUND) {
			repo->oid_type = GIT_OID_DEFAULT;
			git_error_clear();
			error = 0;
		}

		goto done;
	}

	if ((repo->oid_type = git_oid_type_fromstr(entry->value)) == 0) {
		git_error_set(GIT_ERROR_REPOSITORY,
			"unknown object format '%s'", entry->value);
		error = GIT_EINVALID;
	}

done:
	git_config_entry_free(entry);
	return error;
}

int git_repository__set_objectformat(
	git_repository *repo,
	git_oid_t oid_type)
{
	git_config *cfg;

	/*
	 * Older clients do not necessarily understand the
	 * `objectformat` extension, even when it's set to an
	 * object format that they understand (SHA1). Do not set
	 * the objectformat extension unless we're not using the
	 * default object format.
	 */
	if (oid_type == GIT_OID_DEFAULT)
		return 0;

	if (!git_repository_is_empty(repo) && repo->oid_type != oid_type) {
		git_error_set(GIT_ERROR_REPOSITORY,
			"cannot change object id type of existing repository");
		return -1;
	}

	if (git_repository_config__weakptr(&cfg, repo) < 0)
		return -1;

	if (git_config_set_int32(cfg,
			"core.repositoryformatversion", 1) < 0 ||
	    git_config_set_string(cfg, "extensions.objectformat",
			git_oid_type_name(oid_type)) < 0)
		return -1;

	/*
	 * During repo init, we may create some backends with the
	 * default oid type. Clear them so that we create them with
	 * the proper oid type.
	 */
	if (repo->oid_type != oid_type) {
		set_index(repo, NULL);
		set_odb(repo, NULL);
		set_refdb(repo, NULL);

		repo->oid_type = oid_type;
	}

	return 0;
}

int git_repository__extensions(char ***out, size_t *out_len)
{
	git_vector extensions;
	const char *builtin, *user;
	char *extension;
	size_t i, j;

	if (git_vector_init(&extensions, 8, git__strcmp_cb) < 0)
		return -1;

	for (i = 0; i < ARRAY_SIZE(builtin_extensions); i++) {
		bool match = false;

		builtin = builtin_extensions[i];

		git_vector_foreach (&user_extensions, j, user) {
			if (user[0] == '!' && strcmp(builtin, &user[1]) == 0) {
				match = true;
				break;
			}
		}

		if (match)
			continue;

		if ((extension = git__strdup(builtin)) == NULL ||
		    git_vector_insert(&extensions, extension) < 0)
			return -1;
	}

	git_vector_foreach (&user_extensions, i, user) {
		if (user[0] == '!')
			continue;

		if ((extension = git__strdup(user)) == NULL ||
		    git_vector_insert(&extensions, extension) < 0)
			return -1;
	}

	git_vector_sort(&extensions);

	*out = (char **)git_vector_detach(out_len, NULL, &extensions);
	return 0;
}

static int dup_ext_err(void **old, void *extension)
{
	GIT_UNUSED(old);
	GIT_UNUSED(extension);
	return GIT_EEXISTS;
}

int git_repository__set_extensions(const char **extensions, size_t len)
{
	char *extension;
	size_t i, j;
	int error;

	git_repository__free_extensions();

	for (i = 0; i < len; i++) {
		bool is_builtin = false;

		for (j = 0; j < ARRAY_SIZE(builtin_extensions); j++) {
			if (strcmp(builtin_extensions[j], extensions[i]) == 0) {
				is_builtin = true;
				break;
			}
		}

		if (is_builtin)
			continue;

		if ((extension = git__strdup(extensions[i])) == NULL)
			return -1;

		if ((error = git_vector_insert_sorted(&user_extensions, extension, dup_ext_err)) < 0) {
			git__free(extension);

			if (error != GIT_EEXISTS)
				return -1;
		}
	}

	return 0;
}

void git_repository__free_extensions(void)
{
	git_vector_free_deep(&user_extensions);
}

int git_repository_create_head(const char *git_dir, const char *ref_name)
{
	git_str ref_path = GIT_STR_INIT;
	git_filebuf ref = GIT_FILEBUF_INIT;
	const char *fmt;
	int error;

	if ((error = git_str_joinpath(&ref_path, git_dir, GIT_HEAD_FILE)) < 0 ||
	    (error = git_filebuf_open(&ref, ref_path.ptr, 0, GIT_REFS_FILE_MODE)) < 0)
		goto out;

	if (git__prefixcmp(ref_name, GIT_REFS_DIR) == 0)
		fmt = "ref: %s\n";
	else
		fmt = "ref: " GIT_REFS_HEADS_DIR "%s\n";

	if ((error = git_filebuf_printf(&ref, fmt, ref_name)) < 0 ||
	    (error = git_filebuf_commit(&ref)) < 0)
		goto out;

out:
	git_str_dispose(&ref_path);
	git_filebuf_cleanup(&ref);
	return error;
}

static bool is_chmod_supported(const char *file_path)
{
	struct stat st1, st2;

	if (p_stat(file_path, &st1) < 0)
		return false;

	if (p_chmod(file_path, st1.st_mode ^ S_IXUSR) < 0)
		return false;

	if (p_stat(file_path, &st2) < 0)
		return false;

	return (st1.st_mode != st2.st_mode);
}

static bool is_filesystem_case_insensitive(const char *gitdir_path)
{
	git_str path = GIT_STR_INIT;
	int is_insensitive = -1;

	if (!git_str_joinpath(&path, gitdir_path, "CoNfIg"))
		is_insensitive = git_fs_path_exists(git_str_cstr(&path));

	git_str_dispose(&path);
	return is_insensitive;
}

/*
 * Return a configuration object with only the global and system
 * configurations; no repository-level configuration.
 */
static int load_global_config(git_config **config, bool use_env)
{
	git_str global_buf = GIT_STR_INIT;
	git_str xdg_buf = GIT_STR_INIT;
	git_str system_buf = GIT_STR_INIT;
	git_str programdata_buf = GIT_STR_INIT;
	int error;

	if (!(error = config_path_system(&system_buf, use_env)) &&
	    !(error = config_path_global(&global_buf, use_env))) {
		git_config__find_xdg(&xdg_buf);
		git_config__find_programdata(&programdata_buf);

		error = load_config(config, NULL,
		                    path_unless_empty(&global_buf),
		                    path_unless_empty(&xdg_buf),
		                    path_unless_empty(&system_buf),
		                    path_unless_empty(&programdata_buf));
	}

	git_str_dispose(&global_buf);
	git_str_dispose(&xdg_buf);
	git_str_dispose(&system_buf);
	git_str_dispose(&programdata_buf);

	return error;
}

static bool are_symlinks_supported(const char *wd_path, bool use_env)
{
	git_config *config = NULL;
	int symlinks = 0;

	/*
	 * To emulate Git for Windows, symlinks on Windows must be explicitly
	 * opted-in.  We examine the system configuration for a core.symlinks
	 * set to true.  If found, we then examine the filesystem to see if
	 * symlinks are _actually_ supported by the current user.  If that is
	 * _not_ set, then we do not test or enable symlink support.
	 */
#ifdef GIT_WIN32
	if (load_global_config(&config, use_env) < 0 ||
	    git_config_get_bool(&symlinks, config, "core.symlinks") < 0 ||
	    !symlinks)
		goto done;
#else
	GIT_UNUSED(use_env);
#endif

	if (!(symlinks = git_fs_path_supports_symlinks(wd_path)))
		goto done;

done:
	git_config_free(config);
	return symlinks != 0;
}

static int create_empty_file(const char *path, mode_t mode)
{
	int fd;

	if ((fd = p_creat(path, mode)) < 0) {
		git_error_set(GIT_ERROR_OS, "error while creating '%s'", path);
		return -1;
	}

	if (p_close(fd) < 0) {
		git_error_set(GIT_ERROR_OS, "error while closing '%s'", path);
		return -1;
	}

	return 0;
}

static int repo_local_config(
	git_config **out,
	git_str *config_dir,
	git_repository *repo,
	const char *repo_dir)
{
	int error = 0;
	git_config *parent;
	const char *cfg_path;

	if (git_str_joinpath(config_dir, repo_dir, GIT_CONFIG_FILENAME_INREPO) < 0)
		return -1;
	cfg_path = git_str_cstr(config_dir);

	/* make LOCAL config if missing */
	if (!git_fs_path_isfile(cfg_path) &&
		(error = create_empty_file(cfg_path, GIT_CONFIG_FILE_MODE)) < 0)
		return error;

	/* if no repo, just open that file directly */
	if (!repo)
		return git_config_open_ondisk(out, cfg_path);

	/* otherwise, open parent config and get that level */
	if ((error = git_repository_config__weakptr(&parent, repo)) < 0)
		return error;

	if (git_config_open_level(out, parent, GIT_CONFIG_LEVEL_LOCAL) < 0) {
		git_error_clear();

		if (!(error = git_config_add_file_ondisk(
				parent, cfg_path, GIT_CONFIG_LEVEL_LOCAL, repo, false)))
			error = git_config_open_level(out, parent, GIT_CONFIG_LEVEL_LOCAL);
	}

	git_config_free(parent);

	return error;
}

static int repo_init_fs_configs(
	git_config *cfg,
	const char *cfg_path,
	const char *repo_dir,
	const char *work_dir,
	bool update_ignorecase,
	bool use_env)
{
	int error = 0;

	if (!work_dir)
		work_dir = repo_dir;

	if ((error = git_config_set_bool(
			cfg, "core.filemode", is_chmod_supported(cfg_path))) < 0)
		return error;

	if (!are_symlinks_supported(work_dir, use_env)) {
		if ((error = git_config_set_bool(cfg, "core.symlinks", false)) < 0)
			return error;
	} else if (git_config_delete_entry(cfg, "core.symlinks") < 0)
		git_error_clear();

	if (update_ignorecase) {
		if (is_filesystem_case_insensitive(repo_dir)) {
			if ((error = git_config_set_bool(cfg, "core.ignorecase", true)) < 0)
				return error;
		} else if (git_config_delete_entry(cfg, "core.ignorecase") < 0)
			git_error_clear();
	}

#ifdef GIT_USE_ICONV
	if ((error = git_config_set_bool(
			cfg, "core.precomposeunicode",
			git_fs_path_does_decompose_unicode(work_dir))) < 0)
		return error;
	/* on non-iconv platforms, don't even set core.precomposeunicode */
#endif

	return 0;
}

static int repo_init_config(
	const char *repo_dir,
	const char *work_dir,
	uint32_t flags,
	uint32_t mode,
	git_oid_t oid_type)
{
	int error = 0;
	git_str cfg_path = GIT_STR_INIT, worktree_path = GIT_STR_INIT;
	git_config *config = NULL;
	bool is_bare = ((flags & GIT_REPOSITORY_INIT_BARE) != 0);
	bool is_reinit = ((flags & GIT_REPOSITORY_INIT__IS_REINIT) != 0);
	bool use_env = ((flags & GIT_REPOSITORY_OPEN_FROM_ENV) != 0);
	int version = GIT_REPO_VERSION_DEFAULT;

	if ((error = repo_local_config(&config, &cfg_path, NULL, repo_dir)) < 0)
		goto cleanup;

	if (is_reinit &&
	    (error = check_repositoryformatversion(&version, config)) < 0)
		goto cleanup;

	if ((error = check_extensions(config, version)) < 0)
		goto cleanup;

#define SET_REPO_CONFIG(TYPE, NAME, VAL) do { \
	if ((error = git_config_set_##TYPE(config, NAME, VAL)) < 0) \
		goto cleanup; } while (0)

	SET_REPO_CONFIG(bool, "core.bare", is_bare);
	SET_REPO_CONFIG(int32, "core.repositoryformatversion", version);

	if ((error = repo_init_fs_configs(
			config, cfg_path.ptr, repo_dir, work_dir,
			!is_reinit, use_env)) < 0)
		goto cleanup;

	if (!is_bare) {
		SET_REPO_CONFIG(bool, "core.logallrefupdates", true);

		if (!(flags & GIT_REPOSITORY_INIT__NATURAL_WD)) {
			if ((error = git_str_sets(&worktree_path, work_dir)) < 0)
				goto cleanup;

			if ((flags & GIT_REPOSITORY_INIT_RELATIVE_GITLINK))
				if ((error = git_fs_path_make_relative(&worktree_path, repo_dir)) < 0)
					goto cleanup;

			SET_REPO_CONFIG(string, "core.worktree", worktree_path.ptr);
		} else if (is_reinit) {
			if (git_config_delete_entry(config, "core.worktree") < 0)
				git_error_clear();
		}
	}

	if (mode == GIT_REPOSITORY_INIT_SHARED_GROUP) {
		SET_REPO_CONFIG(int32, "core.sharedrepository", 1);
		SET_REPO_CONFIG(bool, "receive.denyNonFastforwards", true);
	}
	else if (mode == GIT_REPOSITORY_INIT_SHARED_ALL) {
		SET_REPO_CONFIG(int32, "core.sharedrepository", 2);
		SET_REPO_CONFIG(bool, "receive.denyNonFastforwards", true);
	}

	if (oid_type != GIT_OID_DEFAULT) {
		SET_REPO_CONFIG(int32, "core.repositoryformatversion", 1);
		SET_REPO_CONFIG(string, "extensions.objectformat", git_oid_type_name(oid_type));
	}

cleanup:
	git_str_dispose(&cfg_path);
	git_str_dispose(&worktree_path);
	git_config_free(config);

	return error;
}

static int repo_reinit_submodule_fs(git_submodule *sm, const char *n, void *p)
{
	git_repository *smrepo = NULL;
	GIT_UNUSED(n); GIT_UNUSED(p);

	if (git_submodule_open(&smrepo, sm) < 0 ||
		git_repository_reinit_filesystem(smrepo, true) < 0)
		git_error_clear();
	git_repository_free(smrepo);

	return 0;
}

int git_repository_reinit_filesystem(git_repository *repo, int recurse)
{
	int error = 0;
	git_str path = GIT_STR_INIT;
	git_config *config = NULL;
	const char *repo_dir = git_repository_path(repo);

	if (!(error = repo_local_config(&config, &path, repo, repo_dir)))
		error = repo_init_fs_configs(config, path.ptr, repo_dir,
			git_repository_workdir(repo), true, repo->use_env);

	git_config_free(config);
	git_str_dispose(&path);

	git_repository__configmap_lookup_cache_clear(repo);

	if (!repo->is_bare && recurse)
		(void)git_submodule_foreach(repo, repo_reinit_submodule_fs, NULL);

	return error;
}

static int repo_write_template(
	const char *git_dir,
	bool allow_overwrite,
	const char *file,
	mode_t mode,
	bool hidden,
	const char *content)
{
	git_str path = GIT_STR_INIT;
	int fd, error = 0, flags;

	if (git_str_joinpath(&path, git_dir, file) < 0)
		return -1;

	if (allow_overwrite)
		flags = O_WRONLY | O_CREAT | O_TRUNC;
	else
		flags = O_WRONLY | O_CREAT | O_EXCL;

	fd = p_open(git_str_cstr(&path), flags, mode);

	if (fd >= 0) {
		error = p_write(fd, content, strlen(content));

		p_close(fd);
	}
	else if (errno != EEXIST)
		error = fd;

#ifdef GIT_WIN32
	if (!error && hidden) {
		if (git_win32__set_hidden(path.ptr, true) < 0)
			error = -1;
	}
#else
	GIT_UNUSED(hidden);
#endif

	git_str_dispose(&path);

	if (error)
		git_error_set(GIT_ERROR_OS,
			"failed to initialize repository with template '%s'", file);

	return error;
}

static int repo_write_gitlink(
	const char *in_dir, const char *to_repo, bool use_relative_path)
{
	int error;
	git_str buf = GIT_STR_INIT;
	git_str path_to_repo = GIT_STR_INIT;
	struct stat st;

	git_fs_path_dirname_r(&buf, to_repo);
	git_fs_path_to_dir(&buf);
	if (git_str_oom(&buf))
		return -1;

	/* don't write gitlink to natural workdir */
	if (git__suffixcmp(to_repo, "/" DOT_GIT "/") == 0 &&
		strcmp(in_dir, buf.ptr) == 0)
	{
		error = GIT_PASSTHROUGH;
		goto cleanup;
	}

	if ((error = git_str_joinpath(&buf, in_dir, DOT_GIT)) < 0)
		goto cleanup;

	if (!p_stat(buf.ptr, &st) && !S_ISREG(st.st_mode)) {
		git_error_set(GIT_ERROR_REPOSITORY,
			"cannot overwrite gitlink file into path '%s'", in_dir);
		error = GIT_EEXISTS;
		goto cleanup;
	}

	git_str_clear(&buf);

	error = git_str_sets(&path_to_repo, to_repo);

	if (!error && use_relative_path)
		error = git_fs_path_make_relative(&path_to_repo, in_dir);

	if (!error)
		error = git_str_join(&buf, ' ', GIT_FILE_CONTENT_PREFIX, path_to_repo.ptr);

	if (!error)
		error = repo_write_template(in_dir, true, DOT_GIT, 0666, true, buf.ptr);

cleanup:
	git_str_dispose(&buf);
	git_str_dispose(&path_to_repo);
	return error;
}

static mode_t pick_dir_mode(git_repository_init_options *opts)
{
	if (opts->mode == GIT_REPOSITORY_INIT_SHARED_UMASK)
		return 0777;
	if (opts->mode == GIT_REPOSITORY_INIT_SHARED_GROUP)
		return (0775 | S_ISGID);
	if (opts->mode == GIT_REPOSITORY_INIT_SHARED_ALL)
		return (0777 | S_ISGID);
	return opts->mode;
}

#include "repo_template.h"

static int repo_init_structure(
	const char *repo_dir,
	const char *work_dir,
	git_repository_init_options *opts)
{
	int error = 0;
	repo_template_item *tpl;
	bool external_tpl =
		((opts->flags & GIT_REPOSITORY_INIT_EXTERNAL_TEMPLATE) != 0);
	mode_t dmode = pick_dir_mode(opts);
	bool chmod = opts->mode != GIT_REPOSITORY_INIT_SHARED_UMASK;

	/* Hide the ".git" directory */
#ifdef GIT_WIN32
	if ((opts->flags & GIT_REPOSITORY_INIT__HAS_DOTGIT) != 0) {
		if (git_win32__set_hidden(repo_dir, true) < 0) {
			git_error_set(GIT_ERROR_OS,
				"failed to mark Git repository folder as hidden");
			return -1;
		}
	}
#endif

	/* Create the .git gitlink if appropriate */
	if ((opts->flags & GIT_REPOSITORY_INIT_BARE) == 0 &&
		(opts->flags & GIT_REPOSITORY_INIT__NATURAL_WD) == 0)
	{
		if (repo_write_gitlink(work_dir, repo_dir, opts->flags & GIT_REPOSITORY_INIT_RELATIVE_GITLINK) < 0)
			return -1;
	}

	/* Copy external template if requested */
	if (external_tpl) {
		git_config *cfg = NULL;
		const char *tdir = NULL;
		bool default_template = false;
		git_str template_buf = GIT_STR_INIT;

		if (opts->template_path)
			tdir = opts->template_path;
		else if ((error = git_config_open_default(&cfg)) >= 0) {
			if (!git_config__get_path(&template_buf, cfg, "init.templatedir"))
				tdir = template_buf.ptr;
			git_error_clear();
		}

		if (!tdir) {
			if (!(error = git_sysdir_find_template_dir(&template_buf)))
				tdir = template_buf.ptr;
			default_template = true;
		}

		/*
		 * If tdir was the empty string, treat it like tdir was a path to an
		 * empty directory (so, don't do any copying). This is the behavior
		 * that git(1) exhibits, although it doesn't seem to be officially
		 * documented.
		 */
		if (tdir && git__strcmp(tdir, "") != 0) {
			uint32_t cpflags = GIT_CPDIR_COPY_SYMLINKS |
				GIT_CPDIR_SIMPLE_TO_MODE |
				GIT_CPDIR_COPY_DOTFILES;
			if (opts->mode != GIT_REPOSITORY_INIT_SHARED_UMASK)
					cpflags |= GIT_CPDIR_CHMOD_DIRS;
			error = git_futils_cp_r(tdir, repo_dir, cpflags, dmode);
		}

		git_str_dispose(&template_buf);
		git_config_free(cfg);

		/* If tdir does not exist, then do not error out. This matches the
		 * behaviour of git(1), which just prints a warning and continues.
		 * TODO: issue warning when warning API is available.
		 * `git` prints to stderr: 'warning: templates not found in /path/to/tdir'
		 */
		if (error < 0) {
			if (!default_template && error != GIT_ENOTFOUND)
				return error;

			/* if template was default, ignore error and use internal */
			git_error_clear();
			external_tpl = false;
			error = 0;
		}
	}

	/* Copy internal template
	 * - always ensure existence of dirs
	 * - only create files if no external template was specified
	 */
	for (tpl = repo_template; !error && tpl->path; ++tpl) {
		if (!tpl->content) {
			uint32_t mkdir_flags = GIT_MKDIR_PATH;
			if (chmod)
				mkdir_flags |= GIT_MKDIR_CHMOD;

			error = git_futils_mkdir_relative(
				tpl->path, repo_dir, dmode, mkdir_flags, NULL);
		}
		else if (!external_tpl) {
			const char *content = tpl->content;

			if (opts->description && strcmp(tpl->path, GIT_DESC_FILE) == 0)
				content = opts->description;

			error = repo_write_template(
				repo_dir, false, tpl->path, tpl->mode, false, content);
		}
	}

	return error;
}

static int mkdir_parent(git_str *buf, uint32_t mode, bool skip2)
{
	/* When making parent directories during repository initialization
	 * don't try to set gid or grant world write access
	 */
	return git_futils_mkdir(
		buf->ptr, mode & ~(S_ISGID | 0002),
		GIT_MKDIR_PATH | GIT_MKDIR_VERIFY_DIR |
		(skip2 ? GIT_MKDIR_SKIP_LAST2 : GIT_MKDIR_SKIP_LAST));
}

static int repo_init_directories(
	git_str *repo_path,
	git_str *wd_path,
	const char *given_repo,
	git_repository_init_options *opts)
{
	int error = 0;
	bool is_bare, add_dotgit, has_dotgit, natural_wd;
	mode_t dirmode;

	/* There are three possible rules for what we are allowed to create:
	 * - MKPATH means anything we need
	 * - MKDIR means just the .git directory and its parent and the workdir
	 * - Neither means only the .git directory can be created
	 *
	 * There are 5 "segments" of path that we might need to deal with:
	 * 1. The .git directory
	 * 2. The parent of the .git directory
	 * 3. Everything above the parent of the .git directory
	 * 4. The working directory (often the same as #2)
	 * 5. Everything above the working directory (often the same as #3)
	 *
	 * For all directories created, we start with the init_mode value for
	 * permissions and then strip off bits in some cases:
	 *
	 * For MKPATH, we create #3 (and #5) paths without S_ISGID or S_IWOTH
	 * For MKPATH and MKDIR, we create #2 (and #4) without S_ISGID
	 * For all rules, we create #1 using the untouched init_mode
	 */

	/* set up repo path */

	is_bare = ((opts->flags & GIT_REPOSITORY_INIT_BARE) != 0);

	add_dotgit =
		(opts->flags & GIT_REPOSITORY_INIT_NO_DOTGIT_DIR) == 0 &&
		!is_bare &&
		git__suffixcmp(given_repo, "/" DOT_GIT) != 0 &&
		git__suffixcmp(given_repo, "/" GIT_DIR) != 0;

	if (git_str_joinpath(repo_path, given_repo, add_dotgit ? GIT_DIR : "") < 0)
		return -1;

	has_dotgit = (git__suffixcmp(repo_path->ptr, "/" GIT_DIR) == 0);
	if (has_dotgit)
		opts->flags |= GIT_REPOSITORY_INIT__HAS_DOTGIT;

	/* set up workdir path */

	if (!is_bare) {
		if (opts->workdir_path) {
			if (git_fs_path_join_unrooted(
					wd_path, opts->workdir_path, repo_path->ptr, NULL) < 0)
				return -1;
		} else if (has_dotgit) {
			if (git_fs_path_dirname_r(wd_path, repo_path->ptr) < 0)
				return -1;
		} else {
			git_error_set(GIT_ERROR_REPOSITORY, "cannot pick working directory"
				" for non-bare repository that isn't a '.git' directory");
			return -1;
		}

		if (git_fs_path_to_dir(wd_path) < 0)
			return -1;
	} else {
		git_str_clear(wd_path);
	}

	natural_wd =
		has_dotgit &&
		wd_path->size > 0 &&
		wd_path->size + strlen(GIT_DIR) == repo_path->size &&
		memcmp(repo_path->ptr, wd_path->ptr, wd_path->size) == 0;
	if (natural_wd)
		opts->flags |= GIT_REPOSITORY_INIT__NATURAL_WD;

	/* create directories as needed / requested */

	dirmode = pick_dir_mode(opts);

	if ((opts->flags & GIT_REPOSITORY_INIT_MKPATH) != 0) {
		/* create path #5 */
		if (wd_path->size > 0 &&
			(error = mkdir_parent(wd_path, dirmode, false)) < 0)
			return error;

		/* create path #3 (if not the same as #5) */
		if (!natural_wd &&
			(error = mkdir_parent(repo_path, dirmode, has_dotgit)) < 0)
			return error;
	}

	if ((opts->flags & GIT_REPOSITORY_INIT_MKDIR) != 0 ||
		(opts->flags & GIT_REPOSITORY_INIT_MKPATH) != 0)
	{
		/* create path #4 */
		if (wd_path->size > 0 &&
			(error = git_futils_mkdir(
				wd_path->ptr, dirmode & ~S_ISGID,
				GIT_MKDIR_VERIFY_DIR)) < 0)
			return error;

		/* create path #2 (if not the same as #4) */
		if (!natural_wd &&
			(error = git_futils_mkdir(
				repo_path->ptr, dirmode & ~S_ISGID,
				GIT_MKDIR_VERIFY_DIR | GIT_MKDIR_SKIP_LAST)) < 0)
			return error;
	}

	if ((opts->flags & GIT_REPOSITORY_INIT_MKDIR) != 0 ||
		(opts->flags & GIT_REPOSITORY_INIT_MKPATH) != 0 ||
		has_dotgit)
	{
		/* create path #1 */
		error = git_futils_mkdir(repo_path->ptr, dirmode,
			GIT_MKDIR_VERIFY_DIR | ((dirmode & S_ISGID) ? GIT_MKDIR_CHMOD : 0));
	}

	/* prettify both directories now that they are created */

	if (!error) {
		error = git_fs_path_prettify_dir(repo_path, repo_path->ptr, NULL);

		if (!error && wd_path->size > 0)
			error = git_fs_path_prettify_dir(wd_path, wd_path->ptr, NULL);
	}

	return error;
}

static int repo_init_head(const char *repo_dir, const char *given)
{
	git_config *cfg = NULL;
	git_str head_path = GIT_STR_INIT, cfg_branch = GIT_STR_INIT;
	const char *initial_head = NULL;
	int error;

	if ((error = git_str_joinpath(&head_path, repo_dir, GIT_HEAD_FILE)) < 0)
		goto out;

	/*
	 * A template may have set a HEAD; use that unless it's been
	 * overridden by the caller's given initial head setting.
	 */
	if (git_fs_path_exists(head_path.ptr) && !given)
		goto out;

	if (given) {
		initial_head = given;
	} else if ((error = git_config_open_default(&cfg)) >= 0 &&
	           (error = git_config__get_string_buf(&cfg_branch, cfg, "init.defaultbranch")) >= 0 &&
	           *cfg_branch.ptr) {
		initial_head = cfg_branch.ptr;
	}

	if (!initial_head)
		initial_head = GIT_BRANCH_DEFAULT;

	error = git_repository_create_head(repo_dir, initial_head);

out:
	git_config_free(cfg);
	git_str_dispose(&head_path);
	git_str_dispose(&cfg_branch);

	return error;
}

static int repo_init_create_origin(git_repository *repo, const char *url)
{
	int error;
	git_remote *remote;

	if (!(error = git_remote_create(&remote, repo, GIT_REMOTE_ORIGIN, url))) {
		git_remote_free(remote);
	}

	return error;
}

int git_repository_init(
	git_repository **repo_out, const char *path, unsigned is_bare)
{
	git_repository_init_options opts = GIT_REPOSITORY_INIT_OPTIONS_INIT;

	opts.flags = GIT_REPOSITORY_INIT_MKPATH; /* don't love this default */
	if (is_bare)
		opts.flags |= GIT_REPOSITORY_INIT_BARE;

	return git_repository_init_ext(repo_out, path, &opts);
}

int git_repository_init_ext(
	git_repository **out,
	const char *given_repo,
	git_repository_init_options *opts)
{
	git_str repo_path = GIT_STR_INIT, wd_path = GIT_STR_INIT,
		common_path = GIT_STR_INIT;
	const char *wd;
	bool is_valid;
	git_oid_t oid_type = GIT_OID_DEFAULT;
	int error;

	GIT_ASSERT_ARG(out);
	GIT_ASSERT_ARG(given_repo);
	GIT_ASSERT_ARG(opts);

	GIT_ERROR_CHECK_VERSION(opts, GIT_REPOSITORY_INIT_OPTIONS_VERSION, "git_repository_init_options");

#ifdef GIT_EXPERIMENTAL_SHA256
	if (opts->oid_type)
		oid_type = opts->oid_type;
#endif

	if ((error = repo_init_directories(&repo_path, &wd_path, given_repo, opts)) < 0)
		goto out;

	wd = (opts->flags & GIT_REPOSITORY_INIT_BARE) ? NULL : git_str_cstr(&wd_path);

	if ((error = is_valid_repository_path(&is_valid, &repo_path, &common_path, opts->flags)) < 0)
		goto out;

	if (is_valid) {
		if ((opts->flags & GIT_REPOSITORY_INIT_NO_REINIT) != 0) {
			git_error_set(GIT_ERROR_REPOSITORY,
				"attempt to reinitialize '%s'", given_repo);
			error = GIT_EEXISTS;
			goto out;
		}

		opts->flags |= GIT_REPOSITORY_INIT__IS_REINIT;

		if ((error = repo_init_config(repo_path.ptr, wd, opts->flags, opts->mode, oid_type)) < 0)
			goto out;

		/* TODO: reinitialize the templates */
	} else {
		if ((error = repo_init_structure(repo_path.ptr, wd, opts)) < 0 ||
		    (error = repo_init_config(repo_path.ptr, wd, opts->flags, opts->mode, oid_type)) < 0 ||
		    (error = repo_init_head(repo_path.ptr, opts->initial_head)) < 0)
			goto out;
	}

	if ((error = git_repository_open(out, repo_path.ptr)) < 0)
		goto out;

	if (opts->origin_url &&
	    (error = repo_init_create_origin(*out, opts->origin_url)) < 0)
		goto out;

out:
	git_str_dispose(&common_path);
	git_str_dispose(&repo_path);
	git_str_dispose(&wd_path);

	return error;
}

int git_repository_head_detached(git_repository *repo)
{
	git_reference *ref;
	git_odb *odb = NULL;
	int exists;

	if (git_repository_odb__weakptr(&odb, repo) < 0)
		return -1;

	if (git_reference_lookup(&ref, repo, GIT_HEAD_FILE) < 0)
		return -1;

	if (git_reference_type(ref) == GIT_REFERENCE_SYMBOLIC) {
		git_reference_free(ref);
		return 0;
	}

	exists = git_odb_exists(odb, git_reference_target(ref));

	git_reference_free(ref);
	return exists;
}

int git_repository_head_detached_for_worktree(git_repository *repo, const char *name)
{
	git_reference *ref = NULL;
	int error;

	GIT_ASSERT_ARG(repo);
	GIT_ASSERT_ARG(name);

	if ((error = git_repository_head_for_worktree(&ref, repo, name)) < 0)
		goto out;

	error = (git_reference_type(ref) != GIT_REFERENCE_SYMBOLIC);
out:
	git_reference_free(ref);

	return error;
}

int git_repository_head(git_reference **head_out, git_repository *repo)
{
	git_reference *head;
	int error;

	GIT_ASSERT_ARG(head_out);

	if ((error = git_reference_lookup(&head, repo, GIT_HEAD_FILE)) < 0)
		return error;

	if (git_reference_type(head) == GIT_REFERENCE_DIRECT) {
		*head_out = head;
		return 0;
	}

	error = git_reference_lookup_resolved(head_out, repo, git_reference_symbolic_target(head), -1);
	git_reference_free(head);

	return error == GIT_ENOTFOUND ? GIT_EUNBORNBRANCH : error;
}

int git_repository_head_for_worktree(git_reference **out, git_repository *repo, const char *name)
{
	git_repository *worktree_repo = NULL;
	git_worktree *worktree = NULL;
	git_reference *head = NULL;
	int error;

	GIT_ASSERT_ARG(out);
	GIT_ASSERT_ARG(repo);
	GIT_ASSERT_ARG(name);

	*out = NULL;

	if ((error = git_worktree_lookup(&worktree, repo, name)) < 0 ||
	    (error = git_repository_open_from_worktree(&worktree_repo, worktree)) < 0 ||
	    (error = git_reference_lookup(&head, worktree_repo, GIT_HEAD_FILE)) < 0)
		goto out;

	if (git_reference_type(head) != GIT_REFERENCE_DIRECT) {
		if ((error = git_reference_lookup_resolved(out, worktree_repo, git_reference_symbolic_target(head), -1)) < 0)
			goto out;
	} else {
		*out = head;
		head = NULL;
	}

out:
	git_reference_free(head);
	git_worktree_free(worktree);
	git_repository_free(worktree_repo);
	return error;
}

int git_repository_foreach_worktree(git_repository *repo,
				    git_repository_foreach_worktree_cb cb,
				    void *payload)
{
	git_strarray worktrees = {0};
	git_repository *worktree_repo = NULL;
	git_worktree *worktree = NULL;
	int error;
	size_t i;

	/* apply operation to repository supplied when commondir is empty, implying there's
	 * no linked worktrees to iterate, which can occur when using custom odb/refdb
	 */
	if (!repo->commondir)
		return cb(repo, payload);

	if ((error = git_repository_open(&worktree_repo, repo->commondir)) < 0 ||
	    (error = cb(worktree_repo, payload) != 0))
		goto out;

	git_repository_free(worktree_repo);
	worktree_repo = NULL;

	if ((error = git_worktree_list(&worktrees, repo)) < 0)
		goto out;

	for (i = 0; i < worktrees.count; i++) {
		git_repository_free(worktree_repo);
		worktree_repo = NULL;
		git_worktree_free(worktree);
		worktree = NULL;

		if ((error = git_worktree_lookup(&worktree, repo, worktrees.strings[i]) < 0) ||
		    (error = git_repository_open_from_worktree(&worktree_repo, worktree)) < 0) {
			if (error != GIT_ENOTFOUND)
				goto out;
			error = 0;
			continue;
		}

		if ((error = cb(worktree_repo, payload)) != 0)
			goto out;
	}

out:
	git_strarray_dispose(&worktrees);
	git_repository_free(worktree_repo);
	git_worktree_free(worktree);
	return error;
}

int git_repository_head_unborn(git_repository *repo)
{
	git_reference *ref = NULL;
	int error;

	error = git_repository_head(&ref, repo);
	git_reference_free(ref);

	if (error == GIT_EUNBORNBRANCH) {
		git_error_clear();
		return 1;
	}

	if (error < 0)
		return -1;

	return 0;
}

static int repo_contains_no_reference(git_repository *repo)
{
	git_reference_iterator *iter;
	const char *refname;
	int error;

	if ((error = git_reference_iterator_new(&iter, repo)) < 0)
		return error;

	error = git_reference_next_name(&refname, iter);
	git_reference_iterator_free(iter);

	if (error == GIT_ITEROVER)
		return 1;

	return error;
}

int git_repository_initialbranch(git_str *out, git_repository *repo)
{
	git_config *config;
	git_config_entry *entry = NULL;
	const char *branch;
	int valid, error;

	if ((error = git_repository_config__weakptr(&config, repo)) < 0)
		return error;

	if ((error = git_config_get_entry(&entry, config, "init.defaultbranch")) == 0 &&
		*entry->value) {
		branch = entry->value;
	}
	else if (!error || error == GIT_ENOTFOUND) {
		branch = GIT_BRANCH_DEFAULT;
	}
	else {
		goto done;
	}

	if ((error = git_str_puts(out, GIT_REFS_HEADS_DIR)) < 0 ||
	    (error = git_str_puts(out, branch)) < 0 ||
	    (error = git_reference_name_is_valid(&valid, out->ptr)) < 0)
	    goto done;

	if (!valid) {
		git_error_set(GIT_ERROR_INVALID, "the value of init.defaultBranch is not a valid branch name");
		error = -1;
	}

done:
	git_config_entry_free(entry);
	return error;
}

int git_repository_is_empty(git_repository *repo)
{
	git_reference *head = NULL;
	git_str initialbranch = GIT_STR_INIT;
	int result = 0;

	if ((result = git_reference_lookup(&head, repo, GIT_HEAD_FILE)) < 0 ||
	    (result = git_repository_initialbranch(&initialbranch, repo)) < 0)
		goto done;

	result = (git_reference_type(head) == GIT_REFERENCE_SYMBOLIC &&
	          strcmp(git_reference_symbolic_target(head), initialbranch.ptr) == 0 &&
	          repo_contains_no_reference(repo));

done:
	git_reference_free(head);
	git_str_dispose(&initialbranch);

	return result;
}

static const char *resolved_parent_path(const git_repository *repo, git_repository_item_t item, git_repository_item_t fallback)
{
	const char *parent;

	switch (item) {
		case GIT_REPOSITORY_ITEM_GITDIR:
			parent = git_repository_path(repo);
			break;
		case GIT_REPOSITORY_ITEM_WORKDIR:
			parent = git_repository_workdir(repo);
			break;
		case GIT_REPOSITORY_ITEM_COMMONDIR:
			parent = git_repository_commondir(repo);
			break;
		default:
			git_error_set(GIT_ERROR_INVALID, "invalid item directory");
			return NULL;
	}
	if (!parent && fallback != GIT_REPOSITORY_ITEM__LAST)
		return resolved_parent_path(repo, fallback, GIT_REPOSITORY_ITEM__LAST);

	return parent;
}

int git_repository_item_path(
	git_buf *out,
	const git_repository *repo,
	git_repository_item_t item)
{
	GIT_BUF_WRAP_PRIVATE(out, git_repository__item_path, repo, item);
}

int git_repository__item_path(
	git_str *out,
	const git_repository *repo,
	git_repository_item_t item)
{
	const char *parent = resolved_parent_path(repo, items[item].parent, items[item].fallback);
	if (parent == NULL) {
		git_error_set(GIT_ERROR_INVALID, "path cannot exist in repository");
		return GIT_ENOTFOUND;
	}

	if (git_str_sets(out, parent) < 0)
		return -1;

	if (items[item].name) {
		if (git_str_joinpath(out, parent, items[item].name) < 0)
			return -1;
	}

	if (items[item].directory) {
		if (git_fs_path_to_dir(out) < 0)
			return -1;
	}

	return 0;
}

const char *git_repository_path(const git_repository *repo)
{
	GIT_ASSERT_ARG_WITH_RETVAL(repo, NULL);
	return repo->gitdir;
}

const char *git_repository_workdir(const git_repository *repo)
{
	GIT_ASSERT_ARG_WITH_RETVAL(repo, NULL);

	if (repo->is_bare)
		return NULL;

	return repo->workdir;
}

int git_repository_workdir_path(
	git_str *out, git_repository *repo, const char *path)
{
	int error;

	if (!repo->workdir) {
		git_error_set(GIT_ERROR_REPOSITORY, "repository has no working directory");
		return GIT_EBAREREPO;
	}

	if (!(error = git_str_joinpath(out, repo->workdir, path)))
		error = git_path_validate_str_length(repo, out);

	return error;
}

const char *git_repository_commondir(const git_repository *repo)
{
	GIT_ASSERT_ARG_WITH_RETVAL(repo, NULL);
	return repo->commondir;
}

int git_repository_set_workdir(
	git_repository *repo, const char *workdir, int update_gitlink)
{
	int error = 0;
	git_str path = GIT_STR_INIT;

	GIT_ASSERT_ARG(repo);
	GIT_ASSERT_ARG(workdir);

	if (git_fs_path_prettify_dir(&path, workdir, NULL) < 0)
		return -1;

	if (repo->workdir && strcmp(repo->workdir, path.ptr) == 0)
		return 0;

	if (update_gitlink) {
		git_config *config;

		if (git_repository_config__weakptr(&config, repo) < 0)
			return -1;

		error = repo_write_gitlink(path.ptr, git_repository_path(repo), false);

		/* passthrough error means gitlink is unnecessary */
		if (error == GIT_PASSTHROUGH)
			error = git_config_delete_entry(config, "core.worktree");
		else if (!error)
			error = git_config_set_string(config, "core.worktree", path.ptr);

		if (!error)
			error = git_config_set_bool(config, "core.bare", false);
	}

	if (!error) {
		char *old_workdir = repo->workdir;

		repo->workdir = git_str_detach(&path);
		repo->is_bare = 0;

		git__free(old_workdir);
	}

	return error;
}

int git_repository_is_bare(const git_repository *repo)
{
	GIT_ASSERT_ARG(repo);
	return repo->is_bare;
}

int git_repository_is_worktree(const git_repository *repo)
{
	GIT_ASSERT_ARG(repo);
	return repo->is_worktree;
}

int git_repository_set_bare(git_repository *repo)
{
	int error;
	git_config *config;

	GIT_ASSERT_ARG(repo);

	if (repo->is_bare)
		return 0;

	if ((error = git_repository_config__weakptr(&config, repo)) < 0)
		return error;

	if ((error = git_config_set_bool(config, "core.bare", true)) < 0)
		return error;

	if ((error = git_config__update_entry(config, "core.worktree", NULL, true, true)) < 0)
		return error;

	git__free(repo->workdir);
	repo->workdir = NULL;
	repo->is_bare = 1;

	return 0;
}

int git_repository_head_tree(git_tree **tree, git_repository *repo)
{
	git_reference *head;
	git_object *obj;
	int error;

	if ((error = git_repository_head(&head, repo)) < 0)
		return error;

	if ((error = git_reference_peel(&obj, head, GIT_OBJECT_TREE)) < 0)
		goto cleanup;

	*tree = (git_tree *)obj;

cleanup:
	git_reference_free(head);
	return error;
}

int git_repository__set_orig_head(git_repository *repo, const git_oid *orig_head)
{
	git_filebuf file = GIT_FILEBUF_INIT;
	git_str file_path = GIT_STR_INIT;
	char orig_head_str[GIT_OID_MAX_HEXSIZE];
	int error = 0;

	git_oid_fmt(orig_head_str, orig_head);

	if ((error = git_str_joinpath(&file_path, repo->gitdir, GIT_ORIG_HEAD_FILE)) == 0 &&
		(error = git_filebuf_open(&file, file_path.ptr, GIT_FILEBUF_CREATE_LEADING_DIRS, GIT_MERGE_FILE_MODE)) == 0 &&
		(error = git_filebuf_printf(&file, "%.*s\n", (int)git_oid_hexsize(repo->oid_type), orig_head_str)) == 0)
		error = git_filebuf_commit(&file);

	if (error < 0)
		git_filebuf_cleanup(&file);

	git_str_dispose(&file_path);

	return error;
}

static int git_repository__message(git_str *out, git_repository *repo)
{
	git_str path = GIT_STR_INIT;
	struct stat st;
	int error;

	if (git_str_joinpath(&path, repo->gitdir, GIT_MERGE_MSG_FILE) < 0)
		return -1;

	if ((error = p_stat(git_str_cstr(&path), &st)) < 0) {
		if (errno == ENOENT)
			error = GIT_ENOTFOUND;
		git_error_set(GIT_ERROR_OS, "could not access message file");
	} else {
		error = git_futils_readbuffer(out, git_str_cstr(&path));
	}

	git_str_dispose(&path);

	return error;
}

int git_repository_message(git_buf *out, git_repository *repo)
{
	GIT_BUF_WRAP_PRIVATE(out, git_repository__message, repo);
}

int git_repository_message_remove(git_repository *repo)
{
	git_str path = GIT_STR_INIT;
	int error;

	if (git_str_joinpath(&path, repo->gitdir, GIT_MERGE_MSG_FILE) < 0)
		return -1;

	error = p_unlink(git_str_cstr(&path));
	git_str_dispose(&path);

	return error;
}

int git_repository_hashfile(
	git_oid *out,
	git_repository *repo,
	const char *path,
	git_object_t type,
	const char *as_path)
{
	int error;
	git_filter_list *fl = NULL;
	git_file fd = -1;
	uint64_t len;
	git_str full_path = GIT_STR_INIT;
	const char *workdir = git_repository_workdir(repo);

	 /* as_path can be NULL */
	GIT_ASSERT_ARG(out);
	GIT_ASSERT_ARG(path);
	GIT_ASSERT_ARG(repo);

	if ((error = git_fs_path_join_unrooted(&full_path, path, workdir, NULL)) < 0 ||
	    (error = git_path_validate_str_length(repo, &full_path)) < 0)
		return error;

	/*
	 * NULL as_path means that we should derive it from the
	 * given path.
	 */
	if (!as_path) {
		if (workdir && !git__prefixcmp(full_path.ptr, workdir))
			as_path = full_path.ptr + strlen(workdir);
		else
			as_path = "";
	}

	/* passing empty string for "as_path" indicated --no-filters */
	if (strlen(as_path) > 0) {
		error = git_filter_list_load(
			&fl, repo, NULL, as_path,
			GIT_FILTER_TO_ODB, GIT_FILTER_DEFAULT);

		if (error < 0)
			return error;
	}

	/* at this point, error is a count of the number of loaded filters */

	fd = git_futils_open_ro(full_path.ptr);
	if (fd < 0) {
		error = fd;
		goto cleanup;
	}

	if ((error = git_futils_filesize(&len, fd)) < 0)
		goto cleanup;

	if (!git__is_sizet(len)) {
		git_error_set(GIT_ERROR_OS, "file size overflow for 32-bit systems");
		error = -1;
		goto cleanup;
	}

	error = git_odb__hashfd_filtered(out, fd, (size_t)len, type, repo->oid_type, fl);

cleanup:
	if (fd >= 0)
		p_close(fd);
	git_filter_list_free(fl);
	git_str_dispose(&full_path);

	return error;
}

static int checkout_message(git_str *out, git_reference *old, const char *new)
{
	git_str_puts(out, "checkout: moving from ");

	if (git_reference_type(old) == GIT_REFERENCE_SYMBOLIC)
		git_str_puts(out, git_reference__shorthand(git_reference_symbolic_target(old)));
	else
		git_str_puts(out, git_oid_tostr_s(git_reference_target(old)));

	git_str_puts(out, " to ");

	if (git_reference__is_branch(new) ||
		git_reference__is_tag(new) ||
		git_reference__is_remote(new))
		git_str_puts(out, git_reference__shorthand(new));
	else
		git_str_puts(out, new);

	if (git_str_oom(out))
		return -1;

	return 0;
}

static int detach(git_repository *repo, const git_oid *id, const char *new)
{
	int error;
	git_str log_message = GIT_STR_INIT;
	git_object *object = NULL, *peeled = NULL;
	git_reference *new_head = NULL, *current = NULL;

	GIT_ASSERT_ARG(repo);
	GIT_ASSERT_ARG(id);

	if ((error = git_reference_lookup(&current, repo, GIT_HEAD_FILE)) < 0)
		return error;

	if ((error = git_object_lookup(&object, repo, id, GIT_OBJECT_ANY)) < 0)
		goto cleanup;

	if ((error = git_object_peel(&peeled, object, GIT_OBJECT_COMMIT)) < 0)
		goto cleanup;

	if (new == NULL)
		new = git_oid_tostr_s(git_object_id(peeled));

	if ((error = checkout_message(&log_message, current, new)) < 0)
		goto cleanup;

	error = git_reference_create(&new_head, repo, GIT_HEAD_FILE, git_object_id(peeled), true, git_str_cstr(&log_message));

cleanup:
	git_str_dispose(&log_message);
	git_object_free(object);
	git_object_free(peeled);
	git_reference_free(current);
	git_reference_free(new_head);
	return error;
}

int git_repository_set_head(
	git_repository *repo,
	const char *refname)
{
	git_reference *ref = NULL, *current = NULL, *new_head = NULL;
	git_str log_message = GIT_STR_INIT;
	int error;

	GIT_ASSERT_ARG(repo);
	GIT_ASSERT_ARG(refname);

	if ((error = git_reference_lookup(&current, repo, GIT_HEAD_FILE)) < 0)
		return error;

	if ((error = checkout_message(&log_message, current, refname)) < 0)
		goto cleanup;

	error = git_reference_lookup(&ref, repo, refname);
	if (error < 0 && error != GIT_ENOTFOUND)
		goto cleanup;

	if (ref && current->type == GIT_REFERENCE_SYMBOLIC && git__strcmp(current->target.symbolic, ref->name) &&
	    git_reference_is_branch(ref) && git_branch_is_checked_out(ref)) {
		git_error_set(GIT_ERROR_REPOSITORY, "cannot set HEAD to reference '%s' as it is the current HEAD "
			"of a linked repository.", git_reference_name(ref));
		error = -1;
		goto cleanup;
	}

	if (!error) {
		if (git_reference_is_branch(ref)) {
			error = git_reference_symbolic_create(&new_head, repo, GIT_HEAD_FILE,
					git_reference_name(ref), true, git_str_cstr(&log_message));
		} else {
			error = detach(repo, git_reference_target(ref),
				git_reference_is_tag(ref) || git_reference_is_remote(ref) ? refname : NULL);
		}
	} else if (git_reference__is_branch(refname)) {
		error = git_reference_symbolic_create(&new_head, repo, GIT_HEAD_FILE, refname,
				true, git_str_cstr(&log_message));
	}

cleanup:
	git_str_dispose(&log_message);
	git_reference_free(current);
	git_reference_free(ref);
	git_reference_free(new_head);
	return error;
}

int git_repository_set_head_detached(
	git_repository *repo,
	const git_oid *committish)
{
	return detach(repo, committish, NULL);
}

int git_repository_set_head_detached_from_annotated(
	git_repository *repo,
	const git_annotated_commit *committish)
{
	GIT_ASSERT_ARG(repo);
	GIT_ASSERT_ARG(committish);

	return detach(repo, git_annotated_commit_id(committish), committish->description);
}

int git_repository_detach_head(git_repository *repo)
{
	git_reference *old_head = NULL,	*new_head = NULL, *current = NULL;
	git_object *object = NULL;
	git_str log_message = GIT_STR_INIT;
	int error;

	GIT_ASSERT_ARG(repo);

	if ((error = git_reference_lookup(&current, repo, GIT_HEAD_FILE)) < 0)
		return error;

	if ((error = git_repository_head(&old_head, repo)) < 0)
		goto cleanup;

	if ((error = git_object_lookup(&object, repo, git_reference_target(old_head), GIT_OBJECT_COMMIT)) < 0)
		goto cleanup;

	if ((error = checkout_message(&log_message, current, git_oid_tostr_s(git_object_id(object)))) < 0)
		goto cleanup;

	error = git_reference_create(&new_head, repo, GIT_HEAD_FILE, git_reference_target(old_head),
			1, git_str_cstr(&log_message));

cleanup:
	git_str_dispose(&log_message);
	git_object_free(object);
	git_reference_free(old_head);
	git_reference_free(new_head);
	git_reference_free(current);
	return error;
}

/**
 * Loosely ported from git.git
 * https://github.com/git/git/blob/master/contrib/completion/git-prompt.sh#L198-289
 */
int git_repository_state(git_repository *repo)
{
	git_str repo_path = GIT_STR_INIT;
	int state = GIT_REPOSITORY_STATE_NONE;

	GIT_ASSERT_ARG(repo);

	if (git_str_puts(&repo_path, repo->gitdir) < 0)
		return -1;

	if (git_fs_path_contains_file(&repo_path, GIT_REBASE_MERGE_INTERACTIVE_FILE))
		state = GIT_REPOSITORY_STATE_REBASE_INTERACTIVE;
	else if (git_fs_path_contains_dir(&repo_path, GIT_REBASE_MERGE_DIR))
		state = GIT_REPOSITORY_STATE_REBASE_MERGE;
	else if (git_fs_path_contains_file(&repo_path, GIT_REBASE_APPLY_REBASING_FILE))
		state = GIT_REPOSITORY_STATE_REBASE;
	else if (git_fs_path_contains_file(&repo_path, GIT_REBASE_APPLY_APPLYING_FILE))
		state = GIT_REPOSITORY_STATE_APPLY_MAILBOX;
	else if (git_fs_path_contains_dir(&repo_path, GIT_REBASE_APPLY_DIR))
		state = GIT_REPOSITORY_STATE_APPLY_MAILBOX_OR_REBASE;
	else if (git_fs_path_contains_file(&repo_path, GIT_MERGE_HEAD_FILE))
		state = GIT_REPOSITORY_STATE_MERGE;
	else if (git_fs_path_contains_file(&repo_path, GIT_REVERT_HEAD_FILE)) {
		state = GIT_REPOSITORY_STATE_REVERT;
		if (git_fs_path_contains_file(&repo_path, GIT_SEQUENCER_TODO_FILE)) {
			state = GIT_REPOSITORY_STATE_REVERT_SEQUENCE;
		}
	} else if (git_fs_path_contains_file(&repo_path, GIT_CHERRYPICK_HEAD_FILE)) {
		state = GIT_REPOSITORY_STATE_CHERRYPICK;
		if (git_fs_path_contains_file(&repo_path, GIT_SEQUENCER_TODO_FILE)) {
			state = GIT_REPOSITORY_STATE_CHERRYPICK_SEQUENCE;
		}
	} else if (git_fs_path_contains_file(&repo_path, GIT_BISECT_LOG_FILE))
		state = GIT_REPOSITORY_STATE_BISECT;

	git_str_dispose(&repo_path);
	return state;
}

int git_repository__cleanup_files(
	git_repository *repo, const char *files[], size_t files_len)
{
	git_str buf = GIT_STR_INIT;
	size_t i;
	int error;

	for (error = 0, i = 0; !error && i < files_len; ++i) {
		const char *path;

		if (git_str_joinpath(&buf, repo->gitdir, files[i]) < 0)
			return -1;

		path = git_str_cstr(&buf);

		if (git_fs_path_isfile(path)) {
			error = p_unlink(path);
		} else if (git_fs_path_isdir(path)) {
			error = git_futils_rmdir_r(path, NULL,
				GIT_RMDIR_REMOVE_FILES | GIT_RMDIR_REMOVE_BLOCKERS);
		}

		git_str_clear(&buf);
	}

	git_str_dispose(&buf);
	return error;
}

static const char *state_files[] = {
	GIT_MERGE_HEAD_FILE,
	GIT_MERGE_MODE_FILE,
	GIT_MERGE_MSG_FILE,
	GIT_REVERT_HEAD_FILE,
	GIT_CHERRYPICK_HEAD_FILE,
	GIT_BISECT_LOG_FILE,
	GIT_REBASE_MERGE_DIR,
	GIT_REBASE_APPLY_DIR,
	GIT_SEQUENCER_DIR,
};

int git_repository_state_cleanup(git_repository *repo)
{
	GIT_ASSERT_ARG(repo);

	return git_repository__cleanup_files(repo, state_files, ARRAY_SIZE(state_files));
}

int git_repository__shallow_roots(git_array_oid_t *out, git_repository *repo) {
	int error = 0;

	if (!repo->shallow_grafts && (error = load_grafts(repo)) < 0)
		return error;

	if ((error = git_grafts_refresh(repo->shallow_grafts)) < 0)
		return error;

	if ((error = git_grafts_get_oids(out, repo->shallow_grafts)) < 0)
		return error;

	return 0;
}

int git_repository__shallow_roots_write(git_repository *repo, git_array_oid_t roots)
{
	git_filebuf file = GIT_FILEBUF_INIT;
	git_str path = GIT_STR_INIT;
	int error = 0;
	size_t idx;
	git_oid *oid;

	assert(repo);

	if ((error = git_str_joinpath(&path, repo->gitdir, "shallow")) < 0)
		goto on_error;

	if ((error = git_filebuf_open(&file, git_str_cstr(&path), GIT_FILEBUF_HASH_CONTENTS, 0666)) < 0)
		goto on_error;

	git_array_foreach(roots, idx, oid) {
		git_filebuf_write(&file, git_oid_tostr_s(oid), GIT_OID_SHA1_HEXSIZE);
		git_filebuf_write(&file, "\n", 1);
	}

	git_filebuf_commit(&file);

	if ((error = load_grafts(repo)) < 0) {
		error = -1;
		goto on_error;
	}

	if (git_array_size(roots) == 0) {
		remove(path.ptr);
	}

on_error:
	git_str_dispose(&path);

	return error;
}

int git_repository_is_shallow(git_repository *repo)
{
	git_str path = GIT_STR_INIT;
	struct stat st;
	int error;

	if ((error = git_str_joinpath(&path, repo->gitdir, "shallow")) < 0)
		return error;

	error = git_fs_path_lstat(path.ptr, &st);
	git_str_dispose(&path);

	if (error == GIT_ENOTFOUND) {
		git_error_clear();
		return 0;
	}

	if (error < 0)
		return error;
	return st.st_size == 0 ? 0 : 1;
}

int git_repository_init_options_init(
	git_repository_init_options *opts, unsigned int version)
{
	GIT_INIT_STRUCTURE_FROM_TEMPLATE(
		opts, version, git_repository_init_options,
		GIT_REPOSITORY_INIT_OPTIONS_INIT);
	return 0;
}

#ifndef GIT_DEPRECATE_HARD
int git_repository_init_init_options(
	git_repository_init_options *opts, unsigned int version)
{
	return git_repository_init_options_init(opts, version);
}
#endif

int git_repository_ident(const char **name, const char **email, const git_repository *repo)
{
	*name = repo->ident_name;
	*email = repo->ident_email;

	return 0;
}

int git_repository_set_ident(git_repository *repo, const char *name, const char *email)
{
	char *tmp_name = NULL, *tmp_email = NULL;

	if (name) {
		tmp_name = git__strdup(name);
		GIT_ERROR_CHECK_ALLOC(tmp_name);
	}

	if (email) {
		tmp_email = git__strdup(email);
		GIT_ERROR_CHECK_ALLOC(tmp_email);
	}

	tmp_name = git_atomic_swap(repo->ident_name, tmp_name);
	tmp_email = git_atomic_swap(repo->ident_email, tmp_email);

	git__free(tmp_name);
	git__free(tmp_email);

	return 0;
}

int git_repository_submodule_cache_all(git_repository *repo)
{
	GIT_ASSERT_ARG(repo);
	return git_submodule_cache_init(&repo->submodule_cache, repo);
}

int git_repository_submodule_cache_clear(git_repository *repo)
{
	int error = 0;
	GIT_ASSERT_ARG(repo);

	error = git_submodule_cache_free(repo->submodule_cache);
	repo->submodule_cache = NULL;
	return error;
}

git_oid_t git_repository_oid_type(git_repository *repo)
{
	return repo ? repo->oid_type : 0;
}<|MERGE_RESOLUTION|>--- conflicted
+++ resolved
@@ -845,7 +845,6 @@
 	return error;
 }
 
-<<<<<<< HEAD
 static int load_grafts(git_repository *repo)
 {
 	git_str path = GIT_STR_INIT;
@@ -864,7 +863,9 @@
 
 error:
 	git_str_dispose(&path);
-=======
+	return error;
+}
+
 static int find_repo(
 	struct repo_paths *out,
 	const char *start_path,
@@ -926,7 +927,6 @@
 	git_str_dispose(&ceiling_dirs_buf);
 	git_str_dispose(&across_fs_buf);
 
->>>>>>> 8a62616f
 	return error;
 }
 
@@ -3668,16 +3668,19 @@
 {
 	git_filebuf file = GIT_FILEBUF_INIT;
 	git_str path = GIT_STR_INIT;
-	int error = 0;
 	size_t idx;
 	git_oid *oid;
+	int filebuf_hash, error = 0;
 
 	assert(repo);
+
+	filebuf_hash = git_filebuf_hash_flags(git_oid_algorithm(GIT_OID_SHA1));
+	GIT_ASSERT(filebuf_hash);
 
 	if ((error = git_str_joinpath(&path, repo->gitdir, "shallow")) < 0)
 		goto on_error;
 
-	if ((error = git_filebuf_open(&file, git_str_cstr(&path), GIT_FILEBUF_HASH_CONTENTS, 0666)) < 0)
+	if ((error = git_filebuf_open(&file, git_str_cstr(&path), filebuf_hash, 0666)) < 0)
 		goto on_error;
 
 	git_array_foreach(roots, idx, oid) {
